--- conflicted
+++ resolved
@@ -1243,20 +1243,14 @@
 spec:
   availabilityProbes:
   - corev1alpha1.ObjectSetProbe
-  celMacros:
-  - expression: consetetur
-    name: amet
   components: PackageManifestComponentsConfig
-<<<<<<< HEAD
-  conditionalPaths:
-  - expression: elitr
-    glob: sadipscing
-=======
   conditionalFiltering:
+    conditionalPaths:
+    - expression: elitr
+      glob: sadipscing
     namedConditions:
     - expression: consetetur
       name: amet
->>>>>>> 415d21bd
   config:
     openAPIV3Schema: apiextensionsv1.JSONSchemaProps
   images:
@@ -1269,22 +1263,15 @@
   - PackageManifestScope
 test:
   kubeconform:
-<<<<<<< HEAD
     kubernetesVersion: sadipscing
     schemaLocations:
     - elitr
-=======
-    kubernetesVersion: amet
-    schemaLocations:
-    - consetetur
->>>>>>> 415d21bd
   template:
   - context:
       config: runtime.RawExtension
       environment:
         hyperShift:
           hostedCluster:
-<<<<<<< HEAD
             hostedClusterNamespace: consetetur
             metadata:
               annotations: map[string]string
@@ -1299,35 +1286,13 @@
           httpProxy: lorem
           httpsProxy: ipsum
           noProxy: dolor
-=======
-            hostedClusterNamespace: sit
-            metadata:
-              annotations: map[string]string
-              labels: map[string]string
-              name: ipsum
-              namespace: dolor
-        kubernetes:
-          version: diam
-        openShift:
-          version: nonumy
-        proxy:
-          httpProxy: eirmod
-          httpsProxy: tempor
-          noProxy: lorem
->>>>>>> 415d21bd
       package:
         metadata:
           annotations: map[string]string
           labels: map[string]string
-<<<<<<< HEAD
           name: diam
           namespace: nonumy
     name: sed
-=======
-          name: elitr
-          namespace: sed
-    name: sadipscing
->>>>>>> 415d21bd
 
 ```
 
@@ -1354,15 +1319,9 @@
   namespace: default
 spec:
   images:
-<<<<<<< HEAD
   - digest: nonumy
     image: diam
     name: sed
-=======
-  - digest: sed
-    image: elitr
-    name: sadipscing
->>>>>>> 415d21bd
 
 ```
 
@@ -1467,15 +1426,14 @@
 * [PackageEnvironment](#packageenvironment)
 
 
-<<<<<<< HEAD
-### PackageManifestCelMacro
-
-PackageManifestCelMacro is a reusable named CEL expression.
-
-| Field | Description |
-| ----- | ----------- |
-| `name` <b>required</b><br>string | A unique name. When used in 'package-operator.run/condition' annotations,<br>it is replaced with the result of Expression ("true"/"false").<br>Must match the CEL identifier pattern: [_a-zA-Z][_a-zA-Z0-9]* |
-| `expression` <b>required</b><br>string | A CEL expression with a boolean output type.<br>Has access to the full template context. |
+### PackageManifestConditionalFiltering
+
+PackageManifestConditionalFiltering is used to conditionally render objects based on CEL expressions.
+
+| Field | Description |
+| ----- | ----------- |
+| `namedConditions` <br><a href="#packagemanifestnamedcondition">[]PackageManifestNamedCondition</a> | Reusable CEL expressions. Can be used in 'package-operator.run/condition' annotations.<br>They are evaluated once per package. |
+| `conditionalPaths` <br><a href="#packagemanifestconditionalpath">[]PackageManifestConditionalPath</a> | Adds CEL conditions to file system paths matching a glob pattern.<br>If a single condition matching a file system object's path evaluates to false,<br>the object nad its subtree are ignored. |
 
 
 Used in:
@@ -1491,19 +1449,10 @@
 | ----- | ----------- |
 | `glob` <b>required</b><br>string | A file system path glob pattern.<br>Syntax: https://pkg.go.dev/github.com/bmatcuk/doublestar@v1.3.4#Match |
 | `expression` <b>required</b><br>string | A CEL expression with a boolean output type.<br>Has access to the full template context. |
-=======
-### PackageManifestConditionalFiltering
-
-PackageManifestConditionalFiltering are used to conditionally render objects based on CEL expressions.
-
-| Field | Description |
-| ----- | ----------- |
-| `namedConditions` <br><a href="#packagemanifestnamedcondition">[]PackageManifestNamedCondition</a> | Reusable CEL expressions. Can be used in 'package-operator.run/condition' annotations.<br>They are evaluated once per package. |
->>>>>>> 415d21bd
-
-
-Used in:
-* [PackageManifestSpec](#packagemanifestspec)
+
+
+Used in:
+* [PackageManifestConditionalFiltering](#packagemanifestconditionalfiltering)
 
 
 ### PackageManifestImage
@@ -1591,12 +1540,7 @@
 | `config` <br><a href="#packagemanifestspecconfig">PackageManifestSpecConfig</a> | Configuration specification. |
 | `images` <b>required</b><br><a href="#packagemanifestimage">[]PackageManifestImage</a> | List of images to be resolved |
 | `components` <br><a href="#packagemanifestcomponentsconfig">PackageManifestComponentsConfig</a> | Configuration for multi-component packages. If this field is not set it is assumed<br>that the containing package is a single-component package. |
-<<<<<<< HEAD
-| `celMacros` <br><a href="#packagemanifestcelmacro">[]PackageManifestCelMacro</a> | Reusable CEL expressions. Can be used in 'package-operator.run/condition' annotations.<br>They are evaluated once per package. |
-| `conditionalPaths` <br><a href="#packagemanifestconditionalpath">[]PackageManifestConditionalPath</a> | Adds CEL conditions to file system paths matching a glob pattern.<br>If a single condition matching a file system object's path evaluates to false,<br>the object nad its subtree are ignored. |
-=======
 | `conditionalFiltering` <br><a href="#packagemanifestconditionalfiltering">PackageManifestConditionalFiltering</a> | Used to conditionally render objects based on CEL expressions. |
->>>>>>> 415d21bd
 
 
 Used in:
