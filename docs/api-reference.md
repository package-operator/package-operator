## package-operator.run/v1alpha1

Package v1alpha1 contains API Schema definitions for the v1alpha1 version of the core Package Operator API group,
containing basic building blocks that other auxiliary APIs can build on top of.

* [ClusterObjectDeployment](#clusterobjectdeployment)
* [ClusterObjectSet](#clusterobjectset)
* [ClusterObjectSetPhase](#clusterobjectsetphase)
* [ClusterObjectSlice](#clusterobjectslice)
* [ClusterObjectTemplate](#clusterobjecttemplate)
* [ClusterPackage](#clusterpackage)
* [ObjectDeployment](#objectdeployment)
* [ObjectSet](#objectset)
* [ObjectSetPhase](#objectsetphase)
* [ObjectSlice](#objectslice)
* [ObjectTemplate](#objecttemplate)
* [Package](#package)


### ClusterObjectDeployment

ClusterObjectDeployment is the Schema for the ClusterObjectDeployments API


**Example**

```yaml
apiVersion: package-operator.run/v1alpha1
kind: ClusterObjectDeployment
metadata:
  name: example
spec:
  revisionHistoryLimit: 10
  selector: metav1.LabelSelector
  template:
    metadata: metav1.ObjectMeta
    spec:
      availabilityProbes:
      - probes:
        - cel:
            message: Object must be named Hans
            rule: self.metadata.name == "Hans"
          condition:
            status: "True"
            type: Available
          fieldsEqual:
            fieldA: .spec.fieldA
            fieldB: .status.fieldB
        selector:
          kind:
            group: apps
            kind: Deployment
          selector:
            matchLabels:
              app.kubernetes.io/name: example-operator
      phases:
      - class: ipsum
        name: lorem
        objects:
        - collisionProtection: Prevent
          conditionMappings:
          - destinationType: sit
            sourceType: dolor
          object:
            apiVersion: apps/v1
            kind: Deployment
            metadata:
              name: example-deployment
        slices:
        - amet
      successDelaySeconds: 42
status:
  phase:Pending: null

```


| Field | Description |
| ----- | ----------- |
| `metadata` <br>metav1.ObjectMeta |  |
| `spec` <br><a href="#clusterobjectdeploymentspec">ClusterObjectDeploymentSpec</a> | ClusterObjectDeploymentSpec defines the desired state of a ClusterObjectDeployment. |
| `status` <br><a href="#clusterobjectdeploymentstatus">ClusterObjectDeploymentStatus</a> | ClusterObjectDeploymentStatus defines the observed state of a ClusterObjectDeployment. |


### ClusterObjectSet

ClusterObjectSet reconciles a collection of objects through ordered phases and aggregates their status.

ClusterObjectSets behave similarly to Kubernetes ReplicaSets, by managing a collection of objects and
being itself mostly immutable. This object type is able to suspend/pause reconciliation of specific
objects to facilitate the transition between revisions.

Archived ClusterObjectSets may stay on the cluster, to store information about previous revisions.

A Namespace-scoped version of this API is available as ObjectSet.


**Example**

```yaml
apiVersion: package-operator.run/v1alpha1
kind: ClusterObjectSet
metadata:
  name: example
spec:
  availabilityProbes:
  - probes:
    - cel:
        message: Object must be named Hans
        rule: self.metadata.name == "Hans"
      condition:
        status: "True"
        type: Available
      fieldsEqual:
        fieldA: .spec.fieldA
        fieldB: .status.fieldB
    selector:
      kind:
        group: apps
        kind: Deployment
      selector:
        matchLabels:
          app.kubernetes.io/name: example-operator
  lifecycleState: Active
  phases:
  - class: sadipscing
    name: consetetur
    objects:
    - collisionProtection: Prevent
      conditionMappings:
      - destinationType: sed
        sourceType: elitr
      object:
        apiVersion: apps/v1
        kind: Deployment
        metadata:
          name: example-deployment
    slices:
    - diam
  previous:
  - name: previous-revision
  successDelaySeconds: 42
status:
  phase: Pending

```


| Field | Description |
| ----- | ----------- |
| `metadata` <br>metav1.ObjectMeta |  |
| `spec` <br><a href="#clusterobjectsetspec">ClusterObjectSetSpec</a> | ClusterObjectSetSpec defines the desired state of a ClusterObjectSet. |
| `status` <br><a href="#clusterobjectsetstatus">ClusterObjectSetStatus</a> | ClusterObjectSetStatus defines the observed state of a ClusterObjectSet. |


### ClusterObjectSetPhase

ClusterObjectSetPhase is an internal API, allowing a ClusterObjectSet to delegate a
single phase to another custom controller. ClusterObjectSets will create subordinate
ClusterObjectSetPhases when `.class` is set within the phase specification.


**Example**

```yaml
apiVersion: package-operator.run/v1alpha1
kind: ClusterObjectSetPhase
metadata:
  name: example
spec:
  availabilityProbes:
  - probes:
    - cel:
        message: Object must be named Hans
        rule: self.metadata.name == "Hans"
      condition:
        status: "True"
        type: Available
      fieldsEqual:
        fieldA: .spec.fieldA
        fieldB: .status.fieldB
    selector:
      kind:
        group: apps
        kind: Deployment
      selector:
        matchLabels:
          app.kubernetes.io/name: example-operator
  objects:
  - collisionProtection: Prevent
    conditionMappings:
    - destinationType: eirmod
      sourceType: nonumy
    object:
      apiVersion: apps/v1
      kind: Deployment
      metadata:
        name: example-deployment
  paused: "true"
  previous:
  - name: previous-revision
  revision: 42
status:
  conditions:
  - status: "True"
    type: Available
  controllerOf:
  - group: lorem
    kind: tempor
    name: ipsum
    namespace: dolor

```


| Field | Description |
| ----- | ----------- |
| `metadata` <br>metav1.ObjectMeta |  |
| `spec` <br><a href="#clusterobjectsetphasespec">ClusterObjectSetPhaseSpec</a> | ClusterObjectSetPhaseSpec defines the desired state of a ClusterObjectSetPhase. |
| `status` <br><a href="#clusterobjectsetphasestatus">ClusterObjectSetPhaseStatus</a> | ClusterObjectSetPhaseStatus defines the observed state of a ClusterObjectSetPhase. |


### ClusterObjectSlice

ClusterObjectSlice is referenced by ObjectSets or ObjectDeployments and contain objects to
limit the size of ObjectSet and ObjectDeployments when big packages are installed.
This is necessary to work around the etcd object size limit of ~1.5MiB and to reduce load on the kube-apiserver.


**Example**

```yaml
apiVersion: package-operator.run/v1alpha1
kind: ClusterObjectSlice
metadata:
  name: example
objects:
- collisionProtection: Prevent
  conditionMappings:
  - destinationType: amet
    sourceType: sit
  object:
    apiVersion: apps/v1
    kind: Deployment
    metadata:
      name: example-deployment

```


| Field | Description |
| ----- | ----------- |
| `metadata` <br>metav1.ObjectMeta |  |
| `objects` <b>required</b><br><a href="#objectsetobject">[]ObjectSetObject</a> |  |


### ClusterObjectTemplate

ClusterObjectTemplate contain a go template of a Kubernetes manifest. The manifest is then templated with the
sources provided in the .Spec.Sources. The sources can come from objects from any namespace or cluster scoped
objects.


**Example**

```yaml
apiVersion: package-operator.run/v1alpha1
kind: ClusterObjectTemplate
metadata:
  name: example
spec:
  sources:
  - apiVersion: sadipscing
    items:
    - destination: eirmod
      key: nonumy
    kind: elitr
    name: diam
    namespace: sed
    optional: "true"
  template: consetetur
status:
  conditions:
  - metav1.Condition
  controllerOf:
    group: sadipscing
    kind: consetetur
    name: elitr
    namespace: sed
  phase: ObjectTemplateStatusPhase

```


| Field | Description |
| ----- | ----------- |
| `metadata` <br>metav1.ObjectMeta |  |
| `spec` <br><a href="#objecttemplatespec">ObjectTemplateSpec</a> | ObjectTemplateSpec specification. |
| `status` <br><a href="#objecttemplatestatus">ObjectTemplateStatus</a> | ObjectTemplateStatus defines the observed state of a ObjectTemplate ie the status of the templated object. |


### ClusterPackage

ClusterPackage defines a cluster scoped package installation.


**Example**

```yaml
apiVersion: package-operator.run/v1alpha1
kind: ClusterPackage
metadata:
  name: example
spec:
<<<<<<< HEAD
  component: nonumy
  config: runtime.RawExtension
  image: diam
=======
  component: lorem
  config: runtime.RawExtension
  image: tempor
>>>>>>> 37a3b6da
status:
  phase: Pending

```


| Field | Description |
| ----- | ----------- |
| `metadata` <br>metav1.ObjectMeta |  |
| `spec` <br><a href="#packagespec">PackageSpec</a> | PackageSpec specifies a package. |
| `status` <br><a href="#packagestatus">PackageStatus</a> | PackageStatus defines the observed state of a Package. |


### ObjectDeployment

ObjectDeployment is the Schema for the ObjectDeployments API


**Example**

```yaml
apiVersion: package-operator.run/v1alpha1
kind: ObjectDeployment
metadata:
  name: example
  namespace: default
spec:
  revisionHistoryLimit: 10
  selector: metav1.LabelSelector
  template:
    metadata: metav1.ObjectMeta
    spec:
      availabilityProbes:
      - probes:
        - cel:
            message: Object must be named Hans
            rule: self.metadata.name == "Hans"
          condition:
            status: "True"
            type: Available
          fieldsEqual:
            fieldA: .spec.fieldA
            fieldB: .status.fieldB
        selector:
          kind:
            group: apps
            kind: Deployment
          selector:
            matchLabels:
              app.kubernetes.io/name: example-operator
      phases:
<<<<<<< HEAD
      - class: tempor
        externalObjects:
        - collisionProtection: Prevent
          conditionMappings:
          - destinationType: sit
            sourceType: dolor
          object:
            apiVersion: apps/v1
            kind: Deployment
            metadata:
              name: example-deployment
        name: eirmod
        objects:
        - collisionProtection: Prevent
          conditionMappings:
          - destinationType: ipsum
            sourceType: lorem
=======
      - class: dolor
        name: ipsum
        objects:
        - collisionProtection: Prevent
          conditionMappings:
          - destinationType: amet
            sourceType: sit
>>>>>>> 37a3b6da
          object:
            apiVersion: apps/v1
            kind: Deployment
            metadata:
              name: example-deployment
        slices:
<<<<<<< HEAD
        - amet
=======
        - consetetur
>>>>>>> 37a3b6da
      successDelaySeconds: 42
status:
  phase:Pending: null

```


| Field | Description |
| ----- | ----------- |
| `metadata` <br>metav1.ObjectMeta |  |
| `spec` <br><a href="#objectdeploymentspec">ObjectDeploymentSpec</a> | ObjectDeploymentSpec defines the desired state of a ObjectDeployment. |
| `status` <br><a href="#objectdeploymentstatus">ObjectDeploymentStatus</a> | ObjectDeploymentStatus defines the observed state of a ObjectDeployment. |


### ObjectSet

ObjectSet reconciles a collection of objects through ordered phases and aggregates their status.

ObjectSets behave similarly to Kubernetes ReplicaSets, by managing a collection of objects and
being itself mostly immutable. This object type is able to suspend/pause reconciliation of
specific objects to facilitate the transition between revisions.

Archived ObjectSets may stay on the cluster, to store information about previous revisions.

A Cluster-scoped version of this API is available as ClusterObjectSet.


**Example**

```yaml
apiVersion: package-operator.run/v1alpha1
kind: ObjectSet
metadata:
  name: example
  namespace: default
spec:
  availabilityProbes:
  - probes:
    - cel:
        message: Object must be named Hans
        rule: self.metadata.name == "Hans"
      condition:
        status: "True"
        type: Available
      fieldsEqual:
        fieldA: .spec.fieldA
        fieldB: .status.fieldB
    selector:
      kind:
        group: apps
        kind: Deployment
      selector:
        matchLabels:
          app.kubernetes.io/name: example-operator
  lifecycleState: Active
  phases:
<<<<<<< HEAD
  - class: sadipscing
    externalObjects:
    - collisionProtection: Prevent
      conditionMappings:
      - destinationType: nonumy
        sourceType: diam
      object:
        apiVersion: apps/v1
        kind: Deployment
        metadata:
          name: example-deployment
    name: consetetur
    objects:
    - collisionProtection: Prevent
      conditionMappings:
      - destinationType: sed
        sourceType: elitr
=======
  - class: elitr
    name: sadipscing
    objects:
    - collisionProtection: Prevent
      conditionMappings:
      - destinationType: diam
        sourceType: sed
>>>>>>> 37a3b6da
      object:
        apiVersion: apps/v1
        kind: Deployment
        metadata:
          name: example-deployment
    slices:
<<<<<<< HEAD
    - eirmod
=======
    - nonumy
>>>>>>> 37a3b6da
  previous:
  - name: previous-revision
  successDelaySeconds: 42
status:
  phase: Pending

```


| Field | Description |
| ----- | ----------- |
| `metadata` <br>metav1.ObjectMeta |  |
| `spec` <br><a href="#objectsetspec">ObjectSetSpec</a> | ObjectSetSpec defines the desired state of a ObjectSet. |
| `status` <br><a href="#objectsetstatus">ObjectSetStatus</a> | ObjectSetStatus defines the observed state of a ObjectSet. |


### ObjectSetPhase

ObjectSetPhase is an internal API, allowing an ObjectSet to delegate a single phase to another custom controller.
ObjectSets will create subordinate ObjectSetPhases when `.class` within the phase specification is set.


**Example**

```yaml
apiVersion: package-operator.run/v1alpha1
kind: ObjectSetPhase
metadata:
  name: example
  namespace: default
spec:
  availabilityProbes:
  - probes:
    - cel:
        message: Object must be named Hans
        rule: self.metadata.name == "Hans"
      condition:
        status: "True"
        type: Available
      fieldsEqual:
        fieldA: .spec.fieldA
        fieldB: .status.fieldB
    selector:
      kind:
        group: apps
        kind: Deployment
      selector:
        matchLabels:
          app.kubernetes.io/name: example-operator
<<<<<<< HEAD
  externalObjects:
  - collisionProtection: Prevent
    conditionMappings:
    - destinationType: dolor
      sourceType: ipsum
    object:
      apiVersion: apps/v1
      kind: Deployment
      metadata:
        name: example-deployment
  objects:
  - collisionProtection: Prevent
    conditionMappings:
    - destinationType: lorem
      sourceType: tempor
=======
  objects:
  - collisionProtection: Prevent
    conditionMappings:
    - destinationType: tempor
      sourceType: eirmod
>>>>>>> 37a3b6da
    object:
      apiVersion: apps/v1
      kind: Deployment
      metadata:
        name: example-deployment
  paused: "true"
  previous:
  - name: previous-revision
  revision: 42
status:
  conditions:
  - status: "True"
    type: Available
  controllerOf:
<<<<<<< HEAD
  - group: amet
    kind: sit
    name: consetetur
    namespace: sadipscing
=======
  - group: ipsum
    kind: lorem
    name: dolor
    namespace: sit
>>>>>>> 37a3b6da

```


| Field | Description |
| ----- | ----------- |
| `metadata` <br>metav1.ObjectMeta |  |
| `spec` <br><a href="#objectsetphasespec">ObjectSetPhaseSpec</a> | ObjectSetPhaseSpec defines the desired state of a ObjectSetPhase. |
| `status` <br><a href="#objectsetphasestatus">ObjectSetPhaseStatus</a> | ObjectSetPhaseStatus defines the observed state of a ObjectSetPhase. |


### ObjectSlice

ObjectSlice is referenced by ObjectSets or ObjectDeployments and contain objects to
limit the size of ObjectSets and ObjectDeployments when big packages are installed.
This is necessary to work around the etcd object size limit of ~1.5MiB and to reduce load on the kube-apiserver.


**Example**

```yaml
apiVersion: package-operator.run/v1alpha1
kind: ObjectSlice
metadata:
  name: example
  namespace: default
objects:
- collisionProtection: Prevent
  conditionMappings:
<<<<<<< HEAD
  - destinationType: sed
    sourceType: elitr
=======
  - destinationType: consetetur
    sourceType: amet
>>>>>>> 37a3b6da
  object:
    apiVersion: apps/v1
    kind: Deployment
    metadata:
      name: example-deployment

```


| Field | Description |
| ----- | ----------- |
| `metadata` <br>metav1.ObjectMeta |  |
| `objects` <b>required</b><br><a href="#objectsetobject">[]ObjectSetObject</a> |  |


### ObjectTemplate

ObjectTemplate contain a go template of a Kubernetes manifest. This manifest is then templated with the
sources provided in the .Spec.Sources. The sources can only come from objects within the same nampespace
as the ObjectTemplate.


**Example**

```yaml
apiVersion: package-operator.run/v1alpha1
kind: ObjectTemplate
metadata:
  name: example
  namespace: default
spec:
  sources:
<<<<<<< HEAD
  - apiVersion: nonumy
    items:
    - destination: dolor
      key: ipsum
    kind: eirmod
    name: lorem
    namespace: tempor
    optional: "true"
  template: diam
=======
  - apiVersion: elitr
    items:
    - destination: tempor
      key: eirmod
    kind: sed
    name: nonumy
    namespace: diam
    optional: "true"
  template: sadipscing
>>>>>>> 37a3b6da
status:
  conditions:
  - metav1.Condition
  controllerOf:
    group: amet
    kind: sit
    name: consetetur
    namespace: sadipscing
  phase: ObjectTemplateStatusPhase

```


| Field | Description |
| ----- | ----------- |
| `metadata` <br>metav1.ObjectMeta |  |
| `spec` <br><a href="#objecttemplatespec">ObjectTemplateSpec</a> | ObjectTemplateSpec specification. |
| `status` <br><a href="#objecttemplatestatus">ObjectTemplateStatus</a> | ObjectTemplateStatus defines the observed state of a ObjectTemplate ie the status of the templated object. |


### Package

Package defines a namespaced package installationn.


**Example**

```yaml
apiVersion: package-operator.run/v1alpha1
kind: Package
metadata:
  name: example
  namespace: default
spec:
<<<<<<< HEAD
  component: sed
  config: runtime.RawExtension
  image: elitr
=======
  component: ipsum
  config: runtime.RawExtension
  image: lorem
>>>>>>> 37a3b6da
status:
  phase: Pending

```


| Field | Description |
| ----- | ----------- |
| `metadata` <br>metav1.ObjectMeta |  |
| `spec` <br><a href="#packagespec">PackageSpec</a> | PackageSpec specifies a package. |
| `status` <br><a href="#packagestatus">PackageStatus</a> | PackageStatus defines the observed state of a Package. |




---

### ClusterObjectDeploymentSpec

ClusterObjectDeploymentSpec defines the desired state of a ClusterObjectDeployment.

| Field | Description |
| ----- | ----------- |
| `revisionHistoryLimit` <br><a href="#int32">int32</a> | Number of old revisions in the form of archived ObjectSets to keep. |
| `selector` <b>required</b><br>metav1.LabelSelector | Selector targets ObjectSets managed by this Deployment. |
| `template` <b>required</b><br><a href="#objectsettemplate">ObjectSetTemplate</a> | Template to create new ObjectSets from. |


Used in:
* [ClusterObjectDeployment](#clusterobjectdeployment)


### ClusterObjectDeploymentStatus

ClusterObjectDeploymentStatus defines the observed state of a ClusterObjectDeployment.

| Field | Description |
| ----- | ----------- |
| `conditions` <br>[]metav1.Condition | Conditions is a list of status conditions ths object is in. |
| `phase` <br><a href="#objectdeploymentphase">ObjectDeploymentPhase</a> | This field is not part of any API contract<br>it will go away as soon as kubectl can print conditions!<br>When evaluating object state in code, use .Conditions instead. |
| `collisionCount` <br><a href="#int32">int32</a> | Count of hash collisions of the ClusterObjectDeployment. |
| `templateHash` <br>string | Computed TemplateHash. |
| `revision` <br>int64 | Deployment revision. |
| `controllerOf` <br><a href="#controlledobjectreference">[]ControlledObjectReference</a> | ControllerOf references the owned ClusterObjectSet revisions. |


Used in:
* [ClusterObjectDeployment](#clusterobjectdeployment)


### ClusterObjectSetPhaseSpec

ClusterObjectSetPhaseSpec defines the desired state of a ClusterObjectSetPhase.

| Field | Description |
| ----- | ----------- |
| `paused` <br><a href="#bool">bool</a> | Disables reconciliation of the ClusterObjectSet.<br>Only Status updates will still be propagated, but object changes will not be reconciled. |
| `revision` <b>required</b><br>int64 | Revision of the parent ObjectSet to use during object adoption. |
| `previous` <br><a href="#previousrevisionreference">[]PreviousRevisionReference</a> | Previous revisions of the ClusterObjectSet to adopt objects from. |
| `availabilityProbes` <br><a href="#objectsetprobe">[]ObjectSetProbe</a> | Availability Probes check objects that are part of the package.<br>All probes need to succeed for a package to be considered Available.<br>Failing probes will prevent the reconciliation of objects in later phases. |
| `objects` <b>required</b><br><a href="#objectsetobject">[]ObjectSetObject</a> | Objects belonging to this phase. |


Used in:
* [ClusterObjectSetPhase](#clusterobjectsetphase)


### ClusterObjectSetPhaseStatus

ClusterObjectSetPhaseStatus defines the observed state of a ClusterObjectSetPhase.

| Field | Description |
| ----- | ----------- |
| `conditions` <br>[]metav1.Condition | Conditions is a list of status conditions ths object is in. |
| `controllerOf` <br><a href="#controlledobjectreference">[]ControlledObjectReference</a> | References all objects controlled by this instance. |


Used in:
* [ClusterObjectSetPhase](#clusterobjectsetphase)


### ClusterObjectSetSpec

ClusterObjectSetSpec defines the desired state of a ClusterObjectSet.

| Field | Description |
| ----- | ----------- |
| `lifecycleState` <br><a href="#objectsetlifecyclestate">ObjectSetLifecycleState</a> | Specifies the lifecycle state of the ClusterObjectSet. |
| `previous` <br><a href="#previousrevisionreference">[]PreviousRevisionReference</a> | Previous revisions of the ClusterObjectSet to adopt objects from. |
| `phases` <br><a href="#objectsettemplatephase">[]ObjectSetTemplatePhase</a> | Reconcile phase configuration for a ObjectSet.<br>Phases will be reconciled in order and the contained objects checked<br>against given probes before continuing with the next phase. |
| `availabilityProbes` <br><a href="#objectsetprobe">[]ObjectSetProbe</a> | Availability Probes check objects that are part of the package.<br>All probes need to succeed for a package to be considered Available.<br>Failing probes will prevent the reconciliation of objects in later phases. |
| `successDelaySeconds` <br><a href="#int32">int32</a> | Success Delay Seconds applies a wait period from the time an<br>Object Set is available to the time it is marked as successful.<br>This can be used to prevent false reporting of success when<br>the underlying objects may initially satisfy the availability<br>probes, but are ultimately unstable. |


Used in:
* [ClusterObjectSet](#clusterobjectset)


### ClusterObjectSetStatus

ClusterObjectSetStatus defines the observed state of a ClusterObjectSet.

| Field | Description |
| ----- | ----------- |
| `conditions` <br>[]metav1.Condition | Conditions is a list of status conditions ths object is in. |
| `phase` <br><a href="#objectsetstatusphase">ObjectSetStatusPhase</a> | Phase is not part of any API contract<br>it will go away as soon as kubectl can print conditions!<br>When evaluating object state in code, use .Conditions instead. |
| `revision` <br>int64 | Computed revision number, monotonically increasing. |
| `remotePhases` <br><a href="#remotephasereference">[]RemotePhaseReference</a> | Remote phases aka ClusterObjectSetPhase objects. |
| `controllerOf` <br><a href="#controlledobjectreference">[]ControlledObjectReference</a> | References all objects controlled by this instance. |


Used in:
* [ClusterObjectSet](#clusterobjectset)


### ConditionMapping

ConditionMapping maps one condition type to another.

| Field | Description |
| ----- | ----------- |
| `sourceType` <b>required</b><br>string | Source condition type. |
| `destinationType` <b>required</b><br>string | Destination condition type to report into Package Operator APIs. |


Used in:
* [ObjectSetObject](#objectsetobject)


### ControlledObjectReference

ControlledObjectReference an object controlled by this object.

| Field | Description |
| ----- | ----------- |
| `kind` <b>required</b><br>string | Object Kind. |
| `group` <b>required</b><br>string | Object Group. |
| `name` <b>required</b><br>string | Object Name. |
| `namespace` <br>string | Object Namespace. |


Used in:
* [ClusterObjectDeploymentStatus](#clusterobjectdeploymentstatus)
* [ClusterObjectSetPhaseStatus](#clusterobjectsetphasestatus)
* [ClusterObjectSetStatus](#clusterobjectsetstatus)
* [ObjectDeploymentStatus](#objectdeploymentstatus)
* [ObjectSetPhaseStatus](#objectsetphasestatus)
* [ObjectSetStatus](#objectsetstatus)
* [ObjectTemplateStatus](#objecttemplatestatus)


### ObjectDeploymentSpec

ObjectDeploymentSpec defines the desired state of a ObjectDeployment.

| Field | Description |
| ----- | ----------- |
| `revisionHistoryLimit` <br><a href="#int32">int32</a> | Number of old revisions in the form of archived ObjectSets to keep. |
| `selector` <b>required</b><br>metav1.LabelSelector | Selector targets ObjectSets managed by this Deployment. |
| `template` <b>required</b><br><a href="#objectsettemplate">ObjectSetTemplate</a> | Template to create new ObjectSets from. |


Used in:
* [ObjectDeployment](#objectdeployment)


### ObjectDeploymentStatus

ObjectDeploymentStatus defines the observed state of a ObjectDeployment.

| Field | Description |
| ----- | ----------- |
| `conditions` <br>[]metav1.Condition | Conditions is a list of status conditions ths object is in. |
| `phase` <br><a href="#objectdeploymentphase">ObjectDeploymentPhase</a> | This field is not part of any API contract<br>it will go away as soon as kubectl can print conditions!<br>When evaluating object state in code, use .Conditions instead. |
| `collisionCount` <br><a href="#int32">int32</a> | Count of hash collisions of the ObjectDeployment. |
| `templateHash` <br>string | Computed TemplateHash. |
| `revision` <br>int64 | Deployment revision. |
| `controllerOf` <br><a href="#controlledobjectreference">[]ControlledObjectReference</a> | ControllerOf references the owned ObjectSet revisions. |


Used in:
* [ObjectDeployment](#objectdeployment)


### ObjectSetObject

ObjectSetObject is an object that is part of the phase of an ObjectSet.

| Field | Description |
| ----- | ----------- |
| `object` <b>required</b><br>unstructured.Unstructured |  |
| `collisionProtection` <br><a href="#collisionprotection">CollisionProtection</a> | Collision protection prevents Package Operator from working on objects already under<br>management by a different operator. |
| `conditionMappings` <br><a href="#conditionmapping">[]ConditionMapping</a> | Maps conditions from this object into the Package Operator APIs. |


Used in:
* [ClusterObjectSetPhaseSpec](#clusterobjectsetphasespec)
* [ObjectSetPhaseSpec](#objectsetphasespec)
* [ObjectSetTemplatePhase](#objectsettemplatephase)
* [ClusterObjectSlice](#clusterobjectslice)
* [ObjectSlice](#objectslice)


### ObjectSetPhaseSpec

ObjectSetPhaseSpec defines the desired state of a ObjectSetPhase.

| Field | Description |
| ----- | ----------- |
| `paused` <br><a href="#bool">bool</a> | Disables reconciliation of the ObjectSet.<br>Only Status updates will still be propagated, but object changes will not be reconciled. |
| `revision` <b>required</b><br>int64 | Revision of the parent ObjectSet to use during object adoption. |
| `previous` <br><a href="#previousrevisionreference">[]PreviousRevisionReference</a> | Previous revisions of the ObjectSet to adopt objects from. |
| `availabilityProbes` <br><a href="#objectsetprobe">[]ObjectSetProbe</a> | Availability Probes check objects that are part of the package.<br>All probes need to succeed for a package to be considered Available.<br>Failing probes will prevent the reconciliation of objects in later phases. |
| `objects` <b>required</b><br><a href="#objectsetobject">[]ObjectSetObject</a> | Objects belonging to this phase. |


Used in:
* [ObjectSetPhase](#objectsetphase)


### ObjectSetPhaseStatus

ObjectSetPhaseStatus defines the observed state of a ObjectSetPhase.

| Field | Description |
| ----- | ----------- |
| `conditions` <br>[]metav1.Condition | Conditions is a list of status conditions ths object is in. |
| `controllerOf` <br><a href="#controlledobjectreference">[]ControlledObjectReference</a> | References all objects controlled by this instance. |


Used in:
* [ObjectSetPhase](#objectsetphase)


### ObjectSetProbe

ObjectSetProbe define how ObjectSets check their children for their status.

| Field | Description |
| ----- | ----------- |
| `probes` <b>required</b><br><a href="#probe">[]Probe</a> | Probe configuration parameters. |
| `selector` <b>required</b><br><a href="#probeselector">ProbeSelector</a> | Selector specifies which objects this probe should target. |


Used in:
* [ClusterObjectSetPhaseSpec](#clusterobjectsetphasespec)
* [ClusterObjectSetSpec](#clusterobjectsetspec)
* [ObjectSetPhaseSpec](#objectsetphasespec)
* [ObjectSetSpec](#objectsetspec)
* [ObjectSetTemplateSpec](#objectsettemplatespec)


### ObjectSetSpec

ObjectSetSpec defines the desired state of a ObjectSet.

| Field | Description |
| ----- | ----------- |
| `lifecycleState` <br><a href="#objectsetlifecyclestate">ObjectSetLifecycleState</a> | Specifies the lifecycle state of the ObjectSet. |
| `previous` <br><a href="#previousrevisionreference">[]PreviousRevisionReference</a> | Previous revisions of the ObjectSet to adopt objects from. |
| `phases` <br><a href="#objectsettemplatephase">[]ObjectSetTemplatePhase</a> | Reconcile phase configuration for a ObjectSet.<br>Phases will be reconciled in order and the contained objects checked<br>against given probes before continuing with the next phase. |
| `availabilityProbes` <br><a href="#objectsetprobe">[]ObjectSetProbe</a> | Availability Probes check objects that are part of the package.<br>All probes need to succeed for a package to be considered Available.<br>Failing probes will prevent the reconciliation of objects in later phases. |
| `successDelaySeconds` <br><a href="#int32">int32</a> | Success Delay Seconds applies a wait period from the time an<br>Object Set is available to the time it is marked as successful.<br>This can be used to prevent false reporting of success when<br>the underlying objects may initially satisfy the availability<br>probes, but are ultimately unstable. |


Used in:
* [ObjectSet](#objectset)


### ObjectSetStatus

ObjectSetStatus defines the observed state of a ObjectSet.

| Field | Description |
| ----- | ----------- |
| `conditions` <br>[]metav1.Condition | Conditions is a list of status conditions ths object is in. |
| `phase` <br><a href="#objectsetstatusphase">ObjectSetStatusPhase</a> | Phase is not part of any API contract<br>it will go away as soon as kubectl can print conditions!<br>When evaluating object state in code, use .Conditions instead. |
| `revision` <br>int64 | Computed revision number, monotonically increasing. |
| `remotePhases` <br><a href="#remotephasereference">[]RemotePhaseReference</a> | Remote phases aka ObjectSetPhase objects. |
| `controllerOf` <br><a href="#controlledobjectreference">[]ControlledObjectReference</a> | References all objects controlled by this instance. |


Used in:
* [ObjectSet](#objectset)


### ObjectSetTemplate

ObjectSetTemplate describes the template to create new ObjectSets from.

| Field | Description |
| ----- | ----------- |
| `metadata` <b>required</b><br>metav1.ObjectMeta | Common Object Metadata. |
| `spec` <b>required</b><br><a href="#objectsettemplatespec">ObjectSetTemplateSpec</a> | ObjectSet specification. |


Used in:
* [ClusterObjectDeploymentSpec](#clusterobjectdeploymentspec)
* [ObjectDeploymentSpec](#objectdeploymentspec)


### ObjectSetTemplatePhase

ObjectSetTemplatePhase configures the reconcile phase of ObjectSets.

| Field | Description |
| ----- | ----------- |
| `name` <b>required</b><br>string | Name of the reconcile phase. Must be unique within a ObjectSet. |
| `class` <br>string | If non empty, the ObjectSet controller will delegate phase reconciliation<br>to another controller, by creating an ObjectSetPhase object. If set to the<br>string "default" the built-in Package Operator ObjectSetPhase controller<br>will reconcile the object in the same way the ObjectSet would. If set to<br>any other string, an out-of-tree controller needs to be present to handle<br>ObjectSetPhase objects. |
| `objects` <br><a href="#objectsetobject">[]ObjectSetObject</a> | Objects belonging to this phase. |
| `slices` <br>[]string | References to ObjectSlices containing objects for this phase. |


Used in:
* [ClusterObjectSetSpec](#clusterobjectsetspec)
* [ObjectSetSpec](#objectsetspec)
* [ObjectSetTemplateSpec](#objectsettemplatespec)


### ObjectSetTemplateSpec

ObjectSetTemplateSpec defines an object set.
WARNING: when modifying fields in ObjectSetTemplateSpec
also update validation rules in (Cluster)ObjectSetSpec.

| Field | Description |
| ----- | ----------- |
| `phases` <br><a href="#objectsettemplatephase">[]ObjectSetTemplatePhase</a> | Reconcile phase configuration for a ObjectSet.<br>Phases will be reconciled in order and the contained objects checked<br>against given probes before continuing with the next phase. |
| `availabilityProbes` <br><a href="#objectsetprobe">[]ObjectSetProbe</a> | Availability Probes check objects that are part of the package.<br>All probes need to succeed for a package to be considered Available.<br>Failing probes will prevent the reconciliation of objects in later phases. |
| `successDelaySeconds` <br><a href="#int32">int32</a> | Success Delay Seconds applies a wait period from the time an<br>Object Set is available to the time it is marked as successful.<br>This can be used to prevent false reporting of success when<br>the underlying objects may initially satisfy the availability<br>probes, but are ultimately unstable. |


Used in:
* [ObjectSetTemplate](#objectsettemplate)


### ObjectTemplateSource

ObjectTemplateSource defines a source for a template.

| Field | Description |
| ----- | ----------- |
| `apiVersion` <b>required</b><br>string |  |
| `kind` <b>required</b><br>string |  |
| `namespace` <br>string |  |
| `name` <b>required</b><br>string |  |
| `items` <b>required</b><br><a href="#objecttemplatesourceitem">[]ObjectTemplateSourceItem</a> |  |
| `optional` <br><a href="#bool">bool</a> | Marks this source as optional.<br>The templated object will still be applied if optional sources are not found.<br>If the source object is created later on, it will be eventually picked up. |


Used in:
* [ObjectTemplateSpec](#objecttemplatespec)


### ObjectTemplateSourceItem

ObjectTemplateSourceItem defines a source item for an object template.

| Field | Description |
| ----- | ----------- |
| `key` <b>required</b><br>string | JSONPath to value in source object. |
| `destination` <b>required</b><br>string | JSONPath to destination in which to store copy of the source value. |


Used in:
* [ObjectTemplateSource](#objecttemplatesource)


### ObjectTemplateSpec

ObjectTemplateSpec specification.

| Field | Description |
| ----- | ----------- |
| `template` <b>required</b><br>string | Go template of a Kubernetes manifest |
| `sources` <b>required</b><br><a href="#objecttemplatesource">[]ObjectTemplateSource</a> | Objects in which configuration parameters are fetched |


Used in:
* [ClusterObjectTemplate](#clusterobjecttemplate)
* [ObjectTemplate](#objecttemplate)


### ObjectTemplateStatus

ObjectTemplateStatus defines the observed state of a ObjectTemplate ie the status of the templated object.

| Field | Description |
| ----- | ----------- |
| `conditions` <br>[]metav1.Condition | Conditions is a list of status conditions the templated object is in. |
| `controllerOf` <br><a href="#controlledobjectreference">ControlledObjectReference</a> | ControllerOf references the templated object. |
| `phase` <br><a href="#objecttemplatestatusphase">ObjectTemplateStatusPhase</a> | This field is not part of any API contract<br>it will go away as soon as kubectl can print conditions!<br>When evaluating object state in code, use .Conditions instead. |


Used in:
* [ClusterObjectTemplate](#clusterobjecttemplate)
* [ObjectTemplate](#objecttemplate)


### PackageProbeKindSpec

PackageProbeKindSpec package probe parameters.
selects objects based on Kind and API Group.

| Field | Description |
| ----- | ----------- |
| `group` <b>required</b><br>string | Object Group to apply a probe to. |
| `kind` <b>required</b><br>string | Object Kind to apply a probe to. |


Used in:
* [ProbeSelector](#probeselector)


### PackageSpec

PackageSpec specifies a package.

| Field | Description |
| ----- | ----------- |
| `image` <b>required</b><br>string | the image containing the contents of the package<br>this image will be unpacked by the package-loader to render<br>the ObjectDeployment for propagating the installation of the package. |
| `config` <br>runtime.RawExtension | Package configuration parameters. |
| `component` <br>string | Desired component to deploy from multi-component packages. |


Used in:
* [ClusterPackage](#clusterpackage)
* [Package](#package)


### PackageStatus

PackageStatus defines the observed state of a Package.

| Field | Description |
| ----- | ----------- |
| `conditions` <br>[]metav1.Condition | Conditions is a list of status conditions ths object is in. |
| `phase` <br><a href="#packagestatusphase">PackageStatusPhase</a> | This field is not part of any API contract<br>it will go away as soon as kubectl can print conditions!<br>When evaluating object state in code, use .Conditions instead. |
| `unpackedHash` <br>string | Hash of image + config that was successfully unpacked. |
| `revision` <br>int64 | Package revision as reported by the ObjectDeployment. |


Used in:
* [ClusterPackage](#clusterpackage)
* [Package](#package)


### PreviousRevisionReference

PreviousRevisionReference references a previous revision of an ObjectSet or ClusterObjectSet.

| Field | Description |
| ----- | ----------- |
| `name` <b>required</b><br>string | Name of a previous revision. |


Used in:
* [ClusterObjectSetPhaseSpec](#clusterobjectsetphasespec)
* [ClusterObjectSetSpec](#clusterobjectsetspec)
* [ObjectSetPhaseSpec](#objectsetphasespec)
* [ObjectSetSpec](#objectsetspec)


### Probe

Probe defines probe parameters. Only one can be filled.

| Field | Description |
| ----- | ----------- |
| `condition` <br><a href="#probeconditionspec">ProbeConditionSpec</a> | ProbeConditionSpec checks whether or not the object reports a condition with given type and status. |
| `fieldsEqual` <br><a href="#probefieldsequalspec">ProbeFieldsEqualSpec</a> | ProbeFieldsEqualSpec compares two fields specified by JSON Paths. |
| `cel` <br><a href="#probecelspec">ProbeCELSpec</a> | ProbeCELSpec uses Common Expression Language (CEL) to probe an object.<br>CEL rules have to evaluate to a boolean to be valid.<br>See:<br>https://kubernetes.io/docs/reference/using-api/cel<br>https://github.com/google/cel-go |


Used in:
* [ObjectSetProbe](#objectsetprobe)


### ProbeCELSpec

ProbeCELSpec uses Common Expression Language (CEL) to probe an object.
CEL rules have to evaluate to a boolean to be valid.
See:
https://kubernetes.io/docs/reference/using-api/cel
https://github.com/google/cel-go

| Field | Description |
| ----- | ----------- |
| `rule` <b>required</b><br>string | CEL rule to evaluate. |
| `message` <b>required</b><br>string | Error message to output if rule evaluates to false. |


Used in:
* [Probe](#probe)


### ProbeConditionSpec

ProbeConditionSpec checks whether or not the object reports a condition with given type and status.

| Field | Description |
| ----- | ----------- |
| `type` <b>required</b><br>string | Condition type to probe for. |
| `status` <b>required</b><br>string | Condition status to probe for. |


Used in:
* [Probe](#probe)


### ProbeFieldsEqualSpec

ProbeFieldsEqualSpec compares two fields specified by JSON Paths.

| Field | Description |
| ----- | ----------- |
| `fieldA` <b>required</b><br>string | First field for comparison. |
| `fieldB` <b>required</b><br>string | Second field for comparison. |


Used in:
* [Probe](#probe)


### ProbeSelector

ProbeSelector selects a subset of objects to apply probes to.
e.g. ensures that probes defined for apps/Deployments are not checked against ConfigMaps.

| Field | Description |
| ----- | ----------- |
| `kind` <b>required</b><br><a href="#packageprobekindspec">PackageProbeKindSpec</a> | Kind and API Group of the object to probe. |
| `selector` <br>metav1.LabelSelector | Further sub-selects objects based on a Label Selector. |


Used in:
* [ObjectSetProbe](#objectsetprobe)


### RemotePhaseReference

RemotePhaseReference remote phases aka ObjectSetPhase/ClusterObjectSetPhase objects to which a phase is delegated.

| Field | Description |
| ----- | ----------- |
| `name` <b>required</b><br>string |  |
| `uid` <b>required</b><br>types.UID |  |


Used in:
* [ClusterObjectSetStatus](#clusterobjectsetstatus)
* [ObjectSetStatus](#objectsetstatus)
## manifests.package-operator.run/v1alpha1

Package v1alpha1 contains API Schema definitions for the v1alpha1 version of the manifests API group,
containing file-based manifests for the packaging infrastructure.

* [PackageManifest](#packagemanifest)
* [PackageManifestLock](#packagemanifestlock)
* [Repository](#repository)
* [RepositoryEntry](#repositoryentry)


### PackageManifest

PackageManifest defines the manifest of a package.


**Example**

```yaml
apiVersion: manifests.package-operator.run/v1alpha1
kind: PackageManifest
metadata:
  name: example
  namespace: default
spec:
  availabilityProbes: []
  components: {}
  config:
    openAPIV3Schema:
      properties:
        testProp:
          type: string
      type: object
  constraints:
  - platform:
    - Kubernetes
    platformVersion:
      name: Kubernetes
      range: '>=1.20.x'
    uniqueInScope: PackageManifestUniqueInScopeConstraint
  dependencies:
  - image:
      name: my-pkg
      package: my-pkg.my-repo
      range: '>=2.1'
  filter:
    conditions:
    - expression: has(environment.openShift)
      name: isOpenShift
    paths:
    - expression: cond.isOpenShift && environment.openShift.version.startsWith('4.15')
      glob: openshift/v4.15/**
  images:
  - image: quay.io/package-operator/test-stub:v1.11.0
    name: test-stub
  phases:
  - class: hosted-cluster
    name: deploy
  repositories:
  - file: ../myrepo.yaml
    image: quay.io/package-operator/my-repo:latest
  scopes:
  - Cluster
  - Namespaced
test:
  kubeconform:
    kubernetesVersion: v1.29.5
    schemaLocations:
    - https://raw.githubusercontent.com/yannh/kubernetes-json-schema/master/{{.NormalizedKubernetesVersion}}-standalone{{.StrictSuffix}}/{{.ResourceKind}}{{.KindSuffix}}.json
  template:
  - context:
      config:
        testProp: Hans
      environment:
        hyperShift:
          hostedCluster:
            hostedClusterNamespace: clusters-banana
            metadata:
              name: banana
              namespace: clusters
        kubernetes:
          version: v1.29.5
        openShift:
          managed:
            data:
              test: test
          version: v4.13.2
        proxy:
          httpProxy: http://proxy_server_address:port
          httpsProxy: https://proxy_server_address:port
          noProxy: .example.com,.local,localhost
      package:
        image: quay.io/package-operator/test-stub-package:v1.11.0
        metadata:
          name: test
    name: lorem

```


| Field | Description |
| ----- | ----------- |
| `metadata` <br>metav1.ObjectMeta |  |
| `spec` <br><a href="#packagemanifestspec">PackageManifestSpec</a> | PackageManifestSpec represents the spec of the packagemanifest containing the<br>details about phases and availability probes. |
| `test` <br><a href="#packagemanifesttest">PackageManifestTest</a> | PackageManifestTest configures test cases. |


### PackageManifestLock

PackageManifestLock allows locking packages to specific versions.


**Example**

```yaml
apiVersion: manifests.package-operator.run/v1alpha1
kind: PackageManifestLock
metadata:
  name: example
  namespace: default
spec:
  dependencies:
  - digest: sha256:00e48c32b3cdcf9e2c66467f2beb0ef33b43b54e2b56415db4ee431512c406ea
    image: quay.io/package-operator/remote-phase-package
    name: my-pkg
    version: v1.12.3
  images:
  - digest: sha256:00e48c32b3cdcf9e2c66467f2beb0ef33b43b54e2b56415db4ee431512c406ea
    image: quay.io/package-operator/remote-phase-package
    name: my-pkg

```


| Field | Description |
| ----- | ----------- |
| `metadata` <br>metav1.ObjectMeta |  |
| `spec` <br><a href="#packagemanifestlockspec">PackageManifestLockSpec</a> | PackageManifestLockSpec defines a set of packages that are locked to a specific version. |


### Repository

Repository is the k8s resource that represents a package repository.


**Example**

```yaml
apiVersion: manifests.package-operator.run/v1alpha1
kind: Repository
metadata:
  name: example
  namespace: default

```


| Field | Description |
| ----- | ----------- |
| `metadata` <br>metav1.ObjectMeta |  |


### RepositoryEntry

RepositoryEntry contains metadata on one image belonging to the repository.


**Example**

```yaml
apiVersion: manifests.package-operator.run/v1alpha1
data:
  constraints:
  - platform:
    - Kubernetes
    platformVersion:
      name: Kubernetes
      range: '>=1.20.x'
    uniqueInScope: PackageManifestUniqueInScopeConstraint
  digest: dolor
  image: ipsum
  name: amet
  versions:
  - sit
kind: RepositoryEntry
metadata:
  name: example
  namespace: default

```


| Field | Description |
| ----- | ----------- |
| `metadata` <br>metav1.ObjectMeta |  |
| `data` <b>required</b><br><a href="#repositoryentrydata">RepositoryEntryData</a> | RepositoryEntryData is the part of RepositoryEntry containing the actual data. |




---

### PackageEnvironment

PackageEnvironment information.

| Field | Description |
| ----- | ----------- |
| `kubernetes` <b>required</b><br><a href="#packageenvironmentkubernetes">PackageEnvironmentKubernetes</a> | Kubernetes environment information. This section is always set. |
| `openShift` <br><a href="#packageenvironmentopenshift">PackageEnvironmentOpenShift</a> | OpenShift environment information. This section is only set when OpenShift is detected. |
| `proxy` <br><a href="#packageenvironmentproxy">PackageEnvironmentProxy</a> | Proxy configuration. Only available on OpenShift when the cluster-wide Proxy is enabled.<br>https://docs.openshift.com/container-platform/latest/networking/enable-cluster-wide-proxy.html |
| `hyperShift` <br><a href="#packageenvironmenthypershift">PackageEnvironmentHyperShift</a> | HyperShift specific information. Only available when installed alongside HyperShift.<br>https://github.com/openshift/hypershift |


Used in:
* [TemplateContext](#templatecontext)


### PackageEnvironmentHyperShift

PackageEnvironmentHyperShift contains HyperShift specific information.
Only available when installed alongside HyperShift.
https://github.com/openshift/hypershift

| Field | Description |
| ----- | ----------- |
| `hostedCluster` <b>required</b><br><a href="#packageenvironmenthypershifthostedcluster">PackageEnvironmentHyperShiftHostedCluster</a> | Contains HyperShift HostedCluster specific information.<br>This information is only available when installed alongside HyperShift within a HostedCluster Namespace.<br>https://github.com/openshift/hypershift |


Used in:
* [PackageEnvironment](#packageenvironment)


### PackageEnvironmentHyperShiftHostedCluster

PackageEnvironmentHyperShiftHostedCluster contains HyperShift HostedCluster specific information.
This information is only available when installed alongside HyperShift within a HostedCluster Namespace.
https://github.com/openshift/hypershift

| Field | Description |
| ----- | ----------- |
| `metadata` <b>required</b><br><a href="#templatecontextobjectmeta">TemplateContextObjectMeta</a> | TemplateContextObjectMeta represents a simplified version of metav1.ObjectMeta for use in templates. |
| `hostedClusterNamespace` <b>required</b><br>string | Namespace of HostedCluster components belonging to this HostedCluster object. |


Used in:
* [PackageEnvironmentHyperShift](#packageenvironmenthypershift)


### PackageEnvironmentKubernetes

PackageEnvironmentKubernetes configures kubernetes environments.

| Field | Description |
| ----- | ----------- |
| `version` <b>required</b><br>string | Kubernetes server version. |


Used in:
* [PackageEnvironment](#packageenvironment)


### PackageEnvironmentManagedOpenShift

PackageEnvironmentManagedOpenShift describes managed OpenShift environments.

| Field | Description |
| ----- | ----------- |
| `data` <b>required</b><br><a href="#map[string]string">map[string]string</a> | Data key-value pairs describing details of the Managed OpenShift environment. |


Used in:
* [PackageEnvironmentOpenShift](#packageenvironmentopenshift)


### PackageEnvironmentOpenShift

PackageEnvironmentOpenShift configures openshift environments.

| Field | Description |
| ----- | ----------- |
| `version` <b>required</b><br>string | OpenShift server version. |
| `managed` <br><a href="#packageenvironmentmanagedopenshift">PackageEnvironmentManagedOpenShift</a> | ManagedOpenShift environment information. This section is only set when a managed OpenShift cluster is detected.<br>This includes Red Hat OpenShift Dedicated, Red Hat OpenShift Service on AWS (ROSA) and<br>Azure Red Hat OpenShift (ARO) and their Hosted Control Plane variants. |


Used in:
* [PackageEnvironment](#packageenvironment)


### PackageEnvironmentProxy

PackageEnvironmentProxy configures proxy environments.
On OpenShift, this config is taken from the cluster Proxy object.
https://docs.openshift.com/container-platform/4.13/networking/enable-cluster-wide-proxy.html

| Field | Description |
| ----- | ----------- |
| `httpProxy` <br>string | HTTP_PROXY |
| `httpsProxy` <br>string | HTTPS_PROXY |
| `noProxy` <br>string | NO_PROXY |


Used in:
* [PackageEnvironment](#packageenvironment)


### PackageManifestConstraint

PackageManifestConstraint configures environment constraints to block package installation.

| Field | Description |
| ----- | ----------- |
| `platformVersion` <br><a href="#packagemanifestplatformversionconstraint">PackageManifestPlatformVersionConstraint</a> | PackageManifestPlatformVersionConstraint enforces that the platform matches the given version range.<br>This constraint is ignored when running on a different platform.<br>e.g. a PlatformVersionConstraint OpenShift>=4.13.x is ignored when installed on a plain Kubernetes cluster.<br>Use the Platform constraint to enforce running on a specific platform. |
| `platform` <br><a href="#platformname">[]PlatformName</a> | Valid platforms that support this package. |
| `uniqueInScope` <br><a href="#packagemanifestuniqueinscopeconstraint">PackageManifestUniqueInScopeConstraint</a> | Constraints this package to be only installed once in the Cluster or once in the same Namespace. |


Used in:
* [PackageManifestSpec](#packagemanifestspec)
* [RepositoryEntryData](#repositoryentrydata)


### PackageManifestDependency

PackageManifestDependency uses a solver to find the latest version package image.

| Field | Description |
| ----- | ----------- |
| `image` <br><a href="#packagemanifestdependencyimage">PackageManifestDependencyImage</a> | Resolves the dependency as a image url and digest and commits it to the PackageManifestLock. |


Used in:
* [PackageManifestSpec](#packagemanifestspec)


### PackageManifestDependencyImage

PackageManifestDependencyImage represents a dependency image found by the solver.

| Field | Description |
| ----- | ----------- |
| `name` <b>required</b><br>string | Name for the dependency. |
| `package` <b>required</b><br>string | Package FQDN <package-name>.<repository name> |
| `range` <b>required</b><br>string | Semantic Versioning 2.0.0 version range. |


Used in:
* [PackageManifestDependency](#packagemanifestdependency)


### PackageManifestFilter

PackageManifestFilter is used to conditionally render objects based on CEL expressions.

| Field | Description |
| ----- | ----------- |
| `conditions` <br><a href="#packagemanifestnamedcondition">[]PackageManifestNamedCondition</a> | Reusable CEL expressions. Can be used in 'package-operator.run/condition' annotations.<br>They are evaluated once per package. |
| `paths` <br><a href="#packagemanifestpath">[]PackageManifestPath</a> | Adds CEL conditions to file system paths matching a glob pattern.<br>If a single condition matching a file system object's path evaluates to false,<br>the object is ignored. |


Used in:
* [PackageManifestSpec](#packagemanifestspec)


### PackageManifestImage

PackageManifestImage specifies an image tag to be resolved.

| Field | Description |
| ----- | ----------- |
| `name` <b>required</b><br>string | Image name to be use to reference it in the templates |
| `image` <b>required</b><br>string | Image identifier (REPOSITORY[:TAG]) |


Used in:
* [PackageManifestSpec](#packagemanifestspec)


### PackageManifestLockDependency

PackageManifestLockDependency defines a dependency of this package.

| Field | Description |
| ----- | ----------- |
| `name` <b>required</b><br>string | Image name to be use to reference it in the templates |
| `image` <b>required</b><br>string | Image identifier (REPOSITORY[:TAG]) |
| `digest` <b>required</b><br>string | Image digest |
| `version` <b>required</b><br>string | Version of the dependency that has been chosen. |


Used in:
* [PackageManifestLockSpec](#packagemanifestlockspec)


### PackageManifestLockImage

PackageManifestLockImage contains information about a resolved image.

| Field | Description |
| ----- | ----------- |
| `name` <b>required</b><br>string | Image name to be use to reference it in the templates |
| `image` <b>required</b><br>string | Image identifier (REPOSITORY[:TAG]) |
| `digest` <b>required</b><br>string | Image digest |


Used in:
* [PackageManifestLockSpec](#packagemanifestlockspec)


### PackageManifestLockSpec

PackageManifestLockSpec defines a set of packages that are locked to a specific version.

| Field | Description |
| ----- | ----------- |
| `images` <b>required</b><br><a href="#packagemanifestlockimage">[]PackageManifestLockImage</a> | List of resolved images |
| `dependencies` <br><a href="#packagemanifestlockdependency">[]PackageManifestLockDependency</a> | List of resolved dependency images. |


Used in:
* [PackageManifestLock](#packagemanifestlock)


### PackageManifestNamedCondition

PackageManifestNamedCondition is a reusable named CEL expression.
It is injected as a variable into the CEL evaluation environment,
and its value is set to the result of Expression ("true"/"false").

| Field | Description |
| ----- | ----------- |
| `name` <b>required</b><br>string | A unique name. Must match the CEL identifier pattern: [_a-zA-Z][_a-zA-Z0-9]* |
| `expression` <b>required</b><br>string | A CEL expression with a boolean output type.<br>Has access to the full template context. |


Used in:
* [PackageManifestFilter](#packagemanifestfilter)


### PackageManifestPath

PackageManifestPath is used to conditionally
render package objects based on their path.

| Field | Description |
| ----- | ----------- |
| `glob` <b>required</b><br>string | A file system path glob pattern.<br>Syntax: https://pkg.go.dev/github.com/bmatcuk/doublestar@v1.3.4#Match |
| `expression` <b>required</b><br>string | A CEL expression with a boolean output type.<br>Has access to the full template context and named conditions. |


Used in:
* [PackageManifestFilter](#packagemanifestfilter)


### PackageManifestPhase

PackageManifestPhase defines a package phase.

| Field | Description |
| ----- | ----------- |
| `name` <b>required</b><br>string | Name of the reconcile phase. Must be unique within a PackageManifest |
| `class` <br>string | If non empty, phase reconciliation is delegated to another controller.<br>If set to the string "default" the built-in controller reconciling the object.<br>If set to any other string, an out-of-tree controller needs to be present to handle ObjectSetPhase objects. |


Used in:
* [PackageManifestSpec](#packagemanifestspec)


### PackageManifestPlatformVersionConstraint

PackageManifestPlatformVersionConstraint enforces that the platform matches the given version range.
This constraint is ignored when running on a different platform.
e.g. a PlatformVersionConstraint OpenShift>=4.13.x is ignored when installed on a plain Kubernetes cluster.
Use the Platform constraint to enforce running on a specific platform.

| Field | Description |
| ----- | ----------- |
| `name` <b>required</b><br><a href="#platformname">PlatformName</a> | Name of the platform this constraint should apply to. |
| `range` <b>required</b><br>string | Semantic Versioning 2.0.0 version range. |


Used in:
* [PackageManifestConstraint](#packagemanifestconstraint)


### PackageManifestRepository

PackageManifestRepository contains information about one package repository
which could be loaded either from a local file or from a container image.

| Field | Description |
| ----- | ----------- |
| `file` <br>string | References a file in the filesystem to load. |
| `image` <br>string | References an image in a container image registry. |


Used in:
* [PackageManifestSpec](#packagemanifestspec)


### PackageManifestSpec

PackageManifestSpec represents the spec of the packagemanifest containing the
details about phases and availability probes.

| Field | Description |
| ----- | ----------- |
| `scopes` <b>required</b><br><a href="#packagemanifestscope">[]PackageManifestScope</a> | Scopes declare the available installation scopes for the package.<br>Either Cluster, Namespaced, or both. |
| `phases` <b>required</b><br><a href="#packagemanifestphase">[]PackageManifestPhase</a> | Phases correspond to the references to the phases which are going to be the<br>part of the ObjectDeployment/ClusterObjectDeployment. |
| `availabilityProbes` <br>[]corev1alpha1.ObjectSetProbe | Availability Probes check objects that are part of the package.<br>All probes need to succeed for a package to be considered Available.<br>Failing probes will prevent the reconciliation of objects in later phases. |
| `config` <br><a href="#packagemanifestspecconfig">PackageManifestSpecConfig</a> | Configuration specification. |
| `images` <b>required</b><br><a href="#packagemanifestimage">[]PackageManifestImage</a> | List of images to be resolved |
| `components` <br><a href="#packagemanifestcomponentsconfig">PackageManifestComponentsConfig</a> | Configuration for multi-component packages. If this field is not set it is assumed<br>that the containing package is a single-component package. |
| `filter` <br><a href="#packagemanifestfilter">PackageManifestFilter</a> | Used to filter objects and files based on CEL expressions. |
| `constraints` <br><a href="#packagemanifestconstraint">[]PackageManifestConstraint</a> | Constraints limit what environments a package can be installed into.<br>e.g. can only be installed on OpenShift. |
| `repositories` <br><a href="#packagemanifestrepository">[]PackageManifestRepository</a> | Repository references that are used to validate constraints and resolve dependencies. |
| `dependencies` <br><a href="#packagemanifestdependency">[]PackageManifestDependency</a> | Dependency references to resolve and use within this package. |


Used in:
* [PackageManifest](#packagemanifest)


### PackageManifestSpecConfig

PackageManifestSpecConfig configutes a package manifest.

| Field | Description |
| ----- | ----------- |
| `openAPIV3Schema` <br>apiextensionsv1.JSONSchemaProps | OpenAPIV3Schema is the OpenAPI v3 schema to use for validation and pruning. |


Used in:
* [PackageManifestSpec](#packagemanifestspec)


### PackageManifestTest

PackageManifestTest configures test cases.

| Field | Description |
| ----- | ----------- |
| `template` <br><a href="#packagemanifesttestcasetemplate">[]PackageManifestTestCaseTemplate</a> | Template testing configuration. |
| `kubeconform` <br><a href="#packagemanifesttestkubeconform">PackageManifestTestKubeconform</a> | PackageManifestTestKubeconform configures kubeconform testing. |


Used in:
* [PackageManifest](#packagemanifest)


### PackageManifestTestCaseTemplate

PackageManifestTestCaseTemplate template testing configuration.

| Field | Description |
| ----- | ----------- |
| `name` <b>required</b><br>string | Name describing the test case. |
| `context` <br><a href="#templatecontext">TemplateContext</a> | Template data to use in the test case. |


Used in:
* [PackageManifestTest](#packagemanifesttest)


### PackageManifestTestKubeconform

PackageManifestTestKubeconform configures kubeconform testing.

| Field | Description |
| ----- | ----------- |
| `kubernetesVersion` <b>required</b><br>string | Kubernetes version to use schemas from. |
| `schemaLocations` <br>[]string | OpenAPI schema locations for kubeconform<br>defaults to:<br>- https://raw.githubusercontent.com/yannh/kubernetes-json-schema/master/{{ .NormalizedKubernetesVersion }}-standalone{{ .StrictSuffix }}/{{ .ResourceKind }}{{ .KindSuffix }}.json<br>- https://raw.githubusercontent.com/datreeio/CRDs-catalog/main/{{.Group}}/{{.ResourceKind}}_{{.ResourceAPIVersion}}.json |


Used in:
* [PackageManifestTest](#packagemanifesttest)


### RepositoryEntryData

RepositoryEntryData is the part of RepositoryEntry containing the actual data.

| Field | Description |
| ----- | ----------- |
| `image` <b>required</b><br>string | OCI host/repository and name.<br>e.g. quay.io/xxx/xxx |
| `digest` <b>required</b><br>string | Image digest uniquely identifying this image. |
| `versions` <b>required</b><br>[]string | Semver V2 versions that are assigned to the package. |
| `constraints` <br><a href="#packagemanifestconstraint">[]PackageManifestConstraint</a> | Constraints of the package. |
| `name` <br>string | Name of the package. |


Used in:
* [RepositoryEntry](#repositoryentry)


### TemplateContext

TemplateContext is available within the package templating process.

| Field | Description |
| ----- | ----------- |
| `package` <b>required</b><br><a href="#templatecontextpackage">TemplateContextPackage</a> | Package object. |
| `config` <br>runtime.RawExtension | Configuration as presented via the (Cluster)Package API after admission. |
| `environment` <b>required</b><br><a href="#packageenvironment">PackageEnvironment</a> | Environment specific information. |


Used in:
* [PackageManifestTestCaseTemplate](#packagemanifesttestcasetemplate)


### TemplateContextObjectMeta

TemplateContextObjectMeta represents a simplified version of metav1.ObjectMeta for use in templates.

| Field | Description |
| ----- | ----------- |
| `name` <b>required</b><br>string |  |
| `namespace` <b>required</b><br>string |  |
| `labels` <b>required</b><br><a href="#map[string]string">map[string]string</a> |  |
| `annotations` <b>required</b><br><a href="#map[string]string">map[string]string</a> |  |


Used in:
* [PackageEnvironmentHyperShiftHostedCluster](#packageenvironmenthypershifthostedcluster)
* [TemplateContextPackage](#templatecontextpackage)


### TemplateContextPackage

TemplateContextPackage represents the (Cluster)Package object requesting this package content.

| Field | Description |
| ----- | ----------- |
| `metadata` <b>required</b><br><a href="#templatecontextobjectmeta">TemplateContextObjectMeta</a> | TemplateContextObjectMeta represents a simplified version of metav1.ObjectMeta for use in templates. |
| `image` <b>required</b><br>string | Image as presented via the (Cluster)Package API after admission. |


Used in:
* [TemplateContext](#templatecontext)<|MERGE_RESOLUTION|>--- conflicted
+++ resolved
@@ -283,10 +283,10 @@
   conditions:
   - metav1.Condition
   controllerOf:
-    group: sadipscing
-    kind: consetetur
-    name: elitr
-    namespace: sed
+    group: lorem
+    kind: tempor
+    name: ipsum
+    namespace: dolor
   phase: ObjectTemplateStatusPhase
 
 ```
@@ -312,15 +312,9 @@
 metadata:
   name: example
 spec:
-<<<<<<< HEAD
-  component: nonumy
+  component: amet
   config: runtime.RawExtension
-  image: diam
-=======
-  component: lorem
-  config: runtime.RawExtension
-  image: tempor
->>>>>>> 37a3b6da
+  image: sit
 status:
   phase: Pending
 
@@ -372,44 +366,20 @@
             matchLabels:
               app.kubernetes.io/name: example-operator
       phases:
-<<<<<<< HEAD
-      - class: tempor
-        externalObjects:
-        - collisionProtection: Prevent
-          conditionMappings:
-          - destinationType: sit
-            sourceType: dolor
-          object:
-            apiVersion: apps/v1
-            kind: Deployment
-            metadata:
-              name: example-deployment
-        name: eirmod
+      - class: sadipscing
+        name: consetetur
         objects:
         - collisionProtection: Prevent
           conditionMappings:
-          - destinationType: ipsum
-            sourceType: lorem
-=======
-      - class: dolor
-        name: ipsum
-        objects:
-        - collisionProtection: Prevent
-          conditionMappings:
-          - destinationType: amet
-            sourceType: sit
->>>>>>> 37a3b6da
+          - destinationType: sed
+            sourceType: elitr
           object:
             apiVersion: apps/v1
             kind: Deployment
             metadata:
               name: example-deployment
         slices:
-<<<<<<< HEAD
-        - amet
-=======
-        - consetetur
->>>>>>> 37a3b6da
+        - diam
       successDelaySeconds: 42
 status:
   phase:Pending: null
@@ -466,44 +436,20 @@
           app.kubernetes.io/name: example-operator
   lifecycleState: Active
   phases:
-<<<<<<< HEAD
-  - class: sadipscing
-    externalObjects:
-    - collisionProtection: Prevent
-      conditionMappings:
-      - destinationType: nonumy
-        sourceType: diam
-      object:
-        apiVersion: apps/v1
-        kind: Deployment
-        metadata:
-          name: example-deployment
-    name: consetetur
+  - class: eirmod
+    name: nonumy
     objects:
     - collisionProtection: Prevent
       conditionMappings:
-      - destinationType: sed
-        sourceType: elitr
-=======
-  - class: elitr
-    name: sadipscing
-    objects:
-    - collisionProtection: Prevent
-      conditionMappings:
-      - destinationType: diam
-        sourceType: sed
->>>>>>> 37a3b6da
+      - destinationType: lorem
+        sourceType: tempor
       object:
         apiVersion: apps/v1
         kind: Deployment
         metadata:
           name: example-deployment
     slices:
-<<<<<<< HEAD
-    - eirmod
-=======
-    - nonumy
->>>>>>> 37a3b6da
+    - ipsum
   previous:
   - name: previous-revision
   successDelaySeconds: 42
@@ -553,29 +499,11 @@
       selector:
         matchLabels:
           app.kubernetes.io/name: example-operator
-<<<<<<< HEAD
-  externalObjects:
-  - collisionProtection: Prevent
-    conditionMappings:
-    - destinationType: dolor
-      sourceType: ipsum
-    object:
-      apiVersion: apps/v1
-      kind: Deployment
-      metadata:
-        name: example-deployment
   objects:
   - collisionProtection: Prevent
     conditionMappings:
-    - destinationType: lorem
-      sourceType: tempor
-=======
-  objects:
-  - collisionProtection: Prevent
-    conditionMappings:
-    - destinationType: tempor
-      sourceType: eirmod
->>>>>>> 37a3b6da
+    - destinationType: sit
+      sourceType: dolor
     object:
       apiVersion: apps/v1
       kind: Deployment
@@ -590,17 +518,10 @@
   - status: "True"
     type: Available
   controllerOf:
-<<<<<<< HEAD
-  - group: amet
-    kind: sit
-    name: consetetur
-    namespace: sadipscing
-=======
-  - group: ipsum
-    kind: lorem
-    name: dolor
-    namespace: sit
->>>>>>> 37a3b6da
+  - group: consetetur
+    kind: amet
+    name: sadipscing
+    namespace: elitr
 
 ```
 
@@ -630,13 +551,8 @@
 objects:
 - collisionProtection: Prevent
   conditionMappings:
-<<<<<<< HEAD
-  - destinationType: sed
-    sourceType: elitr
-=======
-  - destinationType: consetetur
-    sourceType: amet
->>>>>>> 37a3b6da
+  - destinationType: diam
+    sourceType: sed
   object:
     apiVersion: apps/v1
     kind: Deployment
@@ -669,35 +585,23 @@
   namespace: default
 spec:
   sources:
-<<<<<<< HEAD
-  - apiVersion: nonumy
+  - apiVersion: eirmod
     items:
-    - destination: dolor
-      key: ipsum
-    kind: eirmod
-    name: lorem
-    namespace: tempor
+    - destination: sit
+      key: dolor
+    kind: tempor
+    name: ipsum
+    namespace: lorem
     optional: "true"
-  template: diam
-=======
-  - apiVersion: elitr
-    items:
-    - destination: tempor
-      key: eirmod
-    kind: sed
-    name: nonumy
-    namespace: diam
-    optional: "true"
-  template: sadipscing
->>>>>>> 37a3b6da
+  template: nonumy
 status:
   conditions:
   - metav1.Condition
   controllerOf:
-    group: amet
-    kind: sit
-    name: consetetur
-    namespace: sadipscing
+    group: consetetur
+    kind: amet
+    name: sadipscing
+    namespace: elitr
   phase: ObjectTemplateStatusPhase
 
 ```
@@ -724,15 +628,9 @@
   name: example
   namespace: default
 spec:
-<<<<<<< HEAD
-  component: sed
+  component: diam
   config: runtime.RawExtension
-  image: elitr
-=======
-  component: ipsum
-  config: runtime.RawExtension
-  image: lorem
->>>>>>> 37a3b6da
+  image: sed
 status:
   phase: Pending
 
