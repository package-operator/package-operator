--- conflicted
+++ resolved
@@ -146,10 +146,6 @@
 
 		// ObjectSet for the current deployment revision should be present
 		currentObjectSet := &corev1alpha1.ObjectSet{}
-<<<<<<< HEAD
-		// TODO(reviewer): is this more or less readable?
-=======
->>>>>>> bcf71faa
 		requireClientGet(ctx, t, ExpectedObjectSetName(concernedDeployment), concernedDeployment.Namespace, currentObjectSet)
 
 		// Assert that the ObjectSet for the current revision has the expected availability status
@@ -745,20 +741,6 @@
 			wait.WithTimeout(60*time.Second),
 		),
 	)
-<<<<<<< HEAD
-
-	var conditions []metav1.Condition
-	if od, ok := object.(*corev1alpha1.ObjectDeployment); ok {
-		conditions = od.Status.Conditions
-	} else {
-		conditions = object.(*corev1alpha1.ObjectSet).Status.Conditions
-	}
-
-	cond := meta.FindStatusCondition(conditions, conditionType)
-	require.NotNil(t, cond, conditionType+" condition is expected to be reported")
-	assert.Equal(t, conditionStatus, cond.Status)
-=======
->>>>>>> bcf71faa
 }
 
 func requireClientGet(ctx context.Context, t *testing.T, name, namespace string, object client.Object) {
