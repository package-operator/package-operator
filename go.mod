module package-operator.run

go 1.23.0

toolchain go1.23.8

replace (
	package-operator.run/apis => ./apis
	package-operator.run/pkg => ./pkg
)

require (
	github.com/Masterminds/sprig/v3 v3.3.0
	github.com/bmatcuk/doublestar v1.3.4
	github.com/davecgh/go-spew v1.1.2-0.20180830191138-d8f796af33cc
	github.com/disiqueira/gotree v1.0.0
	github.com/go-logr/logr v1.4.2
	github.com/gobwas/glob v0.2.3
	github.com/google/cel-go v0.22.1
	github.com/google/go-containerregistry v0.20.3
	github.com/joeycumines/go-dotnotation v0.0.0-20180131115956-2d3612e36c5d
	github.com/onsi/ginkgo/v2 v2.23.4
	github.com/onsi/gomega v1.37.0
	github.com/openshift/api v0.0.0-20250320170726-75d64d71980b
	github.com/operator-framework/api v0.30.0
	github.com/operator-framework/deppy v0.3.0
	github.com/prometheus/client_golang v1.22.0
	github.com/pterm/pterm v0.12.80
	github.com/spf13/cobra v1.9.1
	github.com/spf13/pflag v1.0.6
	github.com/stretchr/testify v1.10.0
	github.com/yannh/kubeconform v0.6.7
	go.uber.org/dig v1.18.1
	go.uber.org/zap v1.27.0
<<<<<<< HEAD
	golang.org/x/sys v0.31.0
	k8s.io/api v0.32.3
	k8s.io/apiextensions-apiserver v0.32.3
	k8s.io/apimachinery v0.32.3
	k8s.io/apiserver v0.32.3
	k8s.io/client-go v0.32.3
=======
	golang.org/x/exp v0.0.0-20250305212735-054e65f0b394
	golang.org/x/net v0.39.0
	golang.org/x/sys v0.32.0
	k8s.io/api v0.32.4
	k8s.io/apiextensions-apiserver v0.32.4
	k8s.io/apimachinery v0.32.4
	k8s.io/apiserver v0.32.4
	k8s.io/client-go v0.32.4
>>>>>>> 33a63664
	k8s.io/kube-openapi v0.0.0-20250318190949-c8a335a9a2ff
	k8s.io/utils v0.0.0-20241210054802-24370beab758
	package-operator.run/apis v1.17.1
	package-operator.run/pkg v1.17.1
	pkg.package-operator.run/cardboard v0.0.4
	pkg.package-operator.run/cardboard/kubeutils v0.0.4
	pkg.package-operator.run/cardboard/modules/kind v0.0.4
	pkg.package-operator.run/cardboard/modules/kubeclients v0.0.4
	pkg.package-operator.run/cardboard/modules/oci v0.0.4
	pkg.package-operator.run/semver v0.0.0-20231211161337-aa8390953339
	sigs.k8s.io/controller-runtime v0.20.4
	sigs.k8s.io/kind v0.27.0
	sigs.k8s.io/yaml v1.4.0
)

require go.uber.org/automaxprocs v1.6.0 // indirect

require (
	al.essio.dev/pkg/shellescape v1.6.0 // indirect
	atomicgo.dev/cursor v0.2.0 // indirect
	atomicgo.dev/keyboard v0.2.9 // indirect
	atomicgo.dev/schedule v0.1.0 // indirect
	cel.dev/expr v0.23.1 // indirect
	dario.cat/mergo v1.0.1 // indirect
	github.com/BurntSushi/toml v1.5.0 // indirect
	github.com/Masterminds/goutils v1.1.1 // indirect
	github.com/Masterminds/semver/v3 v3.3.1 //indirect
	github.com/antlr4-go/antlr/v4 v4.13.1 // indirect
	github.com/asaskevich/govalidator v0.0.0-20230301143203-a9d515a09cc2 // indirect
	github.com/beorn7/perks v1.0.1 // indirect
	github.com/blang/semver/v4 v4.0.0 // indirect
	github.com/cenkalti/backoff/v4 v4.3.0 // indirect
	github.com/cespare/xxhash/v2 v2.3.0 // indirect
	github.com/containerd/console v1.0.4 // indirect
	github.com/containerd/stargz-snapshotter/estargz v0.16.3 // indirect
	github.com/docker/cli v28.1.1+incompatible // indirect
	github.com/docker/distribution v2.8.3+incompatible // indirect
	github.com/docker/docker-credential-helpers v0.9.3 // indirect
	github.com/emicklei/go-restful/v3 v3.12.2 // indirect
	github.com/evanphx/json-patch v5.9.11+incompatible // indirect
	github.com/evanphx/json-patch/v5 v5.9.11 // indirect
	github.com/felixge/httpsnoop v1.0.4 // indirect
	github.com/fsnotify/fsnotify v1.9.0 // indirect
	github.com/fxamacker/cbor/v2 v2.8.0 // indirect
	github.com/go-air/gini v1.0.4 // indirect
	github.com/go-logr/stdr v1.2.2 // indirect
	github.com/go-logr/zapr v1.3.0 // indirect
	github.com/go-openapi/jsonpointer v0.21.1 // indirect
	github.com/go-openapi/jsonreference v0.21.0 // indirect
	github.com/go-openapi/swag v0.23.1 // indirect
	github.com/go-task/slim-sprig/v3 v3.0.0 // indirect
	github.com/go-test/deep v1.1.1 // indirect
	github.com/gogo/protobuf v1.3.2 // indirect
	github.com/golang/protobuf v1.5.4 // indirect
	github.com/google/btree v1.1.3 // indirect
	github.com/google/gnostic-models v0.6.9 // indirect
	github.com/google/go-cmp v0.7.0 // indirect
	github.com/google/gofuzz v1.2.0 // indirect
	github.com/google/pprof v0.0.0-20250403155104-27863c87afa6 // indirect
	github.com/google/safetext v0.0.0-20240722112252-5a72de7e7962 // indirect
	github.com/google/uuid v1.6.0 // indirect
	github.com/gookit/color v1.5.4 // indirect
	github.com/grpc-ecosystem/grpc-gateway/v2 v2.26.3 // indirect
	github.com/hashicorp/go-cleanhttp v0.5.2 // indirect
	github.com/hashicorp/go-retryablehttp v0.7.7 // indirect
	github.com/huandu/xstrings v1.5.0 // indirect
	github.com/inconshreveable/mousetrap v1.1.0 // indirect
	github.com/josharian/intern v1.0.0 // indirect
	github.com/json-iterator/go v1.1.12 // indirect
	github.com/klauspost/compress v1.18.0 // indirect
	github.com/kylelemons/godebug v1.1.0 // indirect
	github.com/lithammer/fuzzysearch v1.1.8 // indirect
	github.com/mailru/easyjson v0.9.0 // indirect
	github.com/mattn/go-isatty v0.0.20 // indirect
	github.com/mattn/go-runewidth v0.0.16 // indirect
	github.com/mitchellh/copystructure v1.2.0 // indirect
	github.com/mitchellh/go-homedir v1.1.0 // indirect
	github.com/mitchellh/reflectwalk v1.0.2 // indirect
	github.com/modern-go/concurrent v0.0.0-20180306012644-bacd9c7ef1dd // indirect
	github.com/modern-go/reflect2 v1.0.2 // indirect
	github.com/munnerz/goautoneg v0.0.0-20191010083416-a7dc8b61c822 // indirect
	github.com/opencontainers/go-digest v1.0.0 // indirect
	github.com/opencontainers/image-spec v1.1.1 // indirect
	github.com/pborman/uuid v1.2.1 // indirect
	github.com/pelletier/go-toml v1.9.5 // indirect
	github.com/pkg/errors v0.9.1 // indirect
	github.com/pmezard/go-difflib v1.0.1-0.20181226105442-5d4384ee4fb2 // indirect
	github.com/prometheus/client_model v0.6.2 // indirect
	github.com/prometheus/common v0.63.0 // indirect
	github.com/prometheus/procfs v0.16.1 // indirect
	github.com/rivo/uniseg v0.4.7 // indirect
	github.com/santhosh-tekuri/jsonschema/v5 v5.3.1 // indirect
	github.com/shopspring/decimal v1.4.0 // indirect
	github.com/sirupsen/logrus v1.9.3 // indirect
	github.com/spf13/cast v1.7.1 // indirect
	github.com/stoewer/go-strcase v1.3.0 // indirect
	github.com/stretchr/objx v0.5.2 // indirect
	github.com/vbatts/tar-split v0.12.1 // indirect
	github.com/x448/float16 v0.8.4 // indirect
	github.com/xlab/treeprint v1.2.0 // indirect
	github.com/xo/terminfo v0.0.0-20220910002029-abceb7e1c41e // indirect
	go.opentelemetry.io/auto/sdk v1.1.0 // indirect
	go.opentelemetry.io/contrib/instrumentation/net/http/otelhttp v0.60.0 // indirect
	go.opentelemetry.io/otel v1.35.0 // indirect
	go.opentelemetry.io/otel/exporters/otlp/otlptrace v1.35.0 // indirect
	go.opentelemetry.io/otel/exporters/otlp/otlptrace/otlptracegrpc v1.35.0 // indirect
	go.opentelemetry.io/otel/metric v1.35.0 // indirect
	go.opentelemetry.io/otel/sdk v1.35.0 // indirect
	go.opentelemetry.io/otel/trace v1.35.0 // indirect
	go.opentelemetry.io/proto/otlp v1.5.0 // indirect
	go.uber.org/multierr v1.11.0 // indirect
<<<<<<< HEAD
	golang.org/x/crypto v0.36.0 // indirect
	golang.org/x/exp v0.0.0-20250305212735-054e65f0b394 //indirect
	golang.org/x/net v0.37.0 // indirect
	golang.org/x/oauth2 v0.28.0 // indirect
	golang.org/x/sync v0.12.0 // indirect
	golang.org/x/term v0.30.0 // indirect
	golang.org/x/text v0.23.0 // indirect
=======
	golang.org/x/crypto v0.37.0 // indirect
	golang.org/x/oauth2 v0.29.0 // indirect
	golang.org/x/sync v0.13.0 // indirect
	golang.org/x/term v0.31.0 // indirect
	golang.org/x/text v0.24.0 // indirect
>>>>>>> 33a63664
	golang.org/x/time v0.11.0 // indirect
	golang.org/x/tools v0.32.0 // indirect
	gomodules.xyz/jsonpatch/v2 v2.5.0 // indirect
	google.golang.org/genproto/googleapis/api v0.0.0-20250313205543-e70fdf4c4cb4 // indirect
	google.golang.org/genproto/googleapis/rpc v0.0.0-20250313205543-e70fdf4c4cb4 // indirect
	google.golang.org/grpc v1.72.0 // indirect
	google.golang.org/protobuf v1.36.6 // indirect
	gopkg.in/evanphx/json-patch.v4 v4.12.0 // indirect
	gopkg.in/inf.v0 v0.9.1 // indirect
	gopkg.in/yaml.v3 v3.0.1 // indirect
	k8s.io/component-base v0.32.4 // indirect
	k8s.io/klog/v2 v2.130.1 // indirect
	pkg.package-operator.run/boxcutter v0.1.0
	sigs.k8s.io/apiserver-network-proxy/konnectivity-client v0.32.0 // indirect
	sigs.k8s.io/json v0.0.0-20241014173422-cfa47c3a1cc8 // indirect
	sigs.k8s.io/randfill v1.0.0 // indirect
	sigs.k8s.io/structured-merge-diff/v4 v4.7.0 // indirect
)<|MERGE_RESOLUTION|>--- conflicted
+++ resolved
@@ -32,14 +32,6 @@
 	github.com/yannh/kubeconform v0.6.7
 	go.uber.org/dig v1.18.1
 	go.uber.org/zap v1.27.0
-<<<<<<< HEAD
-	golang.org/x/sys v0.31.0
-	k8s.io/api v0.32.3
-	k8s.io/apiextensions-apiserver v0.32.3
-	k8s.io/apimachinery v0.32.3
-	k8s.io/apiserver v0.32.3
-	k8s.io/client-go v0.32.3
-=======
 	golang.org/x/exp v0.0.0-20250305212735-054e65f0b394
 	golang.org/x/net v0.39.0
 	golang.org/x/sys v0.32.0
@@ -48,7 +40,6 @@
 	k8s.io/apimachinery v0.32.4
 	k8s.io/apiserver v0.32.4
 	k8s.io/client-go v0.32.4
->>>>>>> 33a63664
 	k8s.io/kube-openapi v0.0.0-20250318190949-c8a335a9a2ff
 	k8s.io/utils v0.0.0-20241210054802-24370beab758
 	package-operator.run/apis v1.17.1
@@ -160,21 +151,11 @@
 	go.opentelemetry.io/otel/trace v1.35.0 // indirect
 	go.opentelemetry.io/proto/otlp v1.5.0 // indirect
 	go.uber.org/multierr v1.11.0 // indirect
-<<<<<<< HEAD
-	golang.org/x/crypto v0.36.0 // indirect
-	golang.org/x/exp v0.0.0-20250305212735-054e65f0b394 //indirect
-	golang.org/x/net v0.37.0 // indirect
-	golang.org/x/oauth2 v0.28.0 // indirect
-	golang.org/x/sync v0.12.0 // indirect
-	golang.org/x/term v0.30.0 // indirect
-	golang.org/x/text v0.23.0 // indirect
-=======
 	golang.org/x/crypto v0.37.0 // indirect
 	golang.org/x/oauth2 v0.29.0 // indirect
 	golang.org/x/sync v0.13.0 // indirect
 	golang.org/x/term v0.31.0 // indirect
 	golang.org/x/text v0.24.0 // indirect
->>>>>>> 33a63664
 	golang.org/x/time v0.11.0 // indirect
 	golang.org/x/tools v0.32.0 // indirect
 	gomodules.xyz/jsonpatch/v2 v2.5.0 // indirect
