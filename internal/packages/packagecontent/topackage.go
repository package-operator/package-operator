package packagecontent

import (
	"bytes"
	"context"
<<<<<<< HEAD
	"strings"
=======
	"path/filepath"
	"regexp"
	"sort"
	"strings"

	manifestsv1alpha1 "package-operator.run/apis/manifests/v1alpha1"
>>>>>>> 1f791004

	"k8s.io/apimachinery/pkg/apis/meta/v1/unstructured"
	"k8s.io/apimachinery/pkg/runtime"
	"sigs.k8s.io/yaml"

	"package-operator.run/apis/manifests/v1alpha1"
	"package-operator.run/internal/packages"
)

<<<<<<< HEAD
func inRootDir(path string) bool {
	return !strings.ContainsRune(path, '/')
}

func isMultiComponent(manifest *v1alpha1.PackageManifest) bool {
	return manifest != nil && manifest.Spec.Component != nil
}

func parseRootManifest(ctx context.Context, scheme *runtime.Scheme, files Files) (*v1alpha1.PackageManifest, error) {
	var (
		manifest *v1alpha1.PackageManifest
		err      error
	)

	for path, content := range files {
		if inRootDir(path) && packages.IsManifestFile(path) {
			manifest, err = manifestFromFile(ctx, scheme, path, content)
			if err != nil {
				return nil, err
			}
			break
		}
	}

	if manifest == nil {
		return nil, packages.ErrManifestNotFound
	}
	return manifest, nil
}

func parseObjects(pkg *Package, path string, content []byte) (err error) {
	// Trim empty starting and ending objects
	objects := []unstructured.Unstructured{}

	// Split for every included yaml document.
	for idx, yamlDocument := range bytes.Split(bytes.Trim(content, "---\n"), []byte("---\n")) {
		obj := unstructured.Unstructured{}
		if err = yaml.Unmarshal(yamlDocument, &obj); err != nil {
			err = packages.ViolationError{
				Reason:  packages.ViolationReasonInvalidYAML,
				Details: err.Error(),
				Path:    path,
				Index:   packages.Index(idx),
			}
			return
		}

		if len(obj.Object) != 0 {
			objects = append(objects, obj)
		}
	}
	if len(objects) != 0 {
		pkg.Objects[path] = objects
	}
	return
}

func parseSimplePackage(ctx context.Context, scheme *runtime.Scheme, files Files) (*Package, error) {
	pkg := &Package{
		PackageManifest:     nil,
		PackageManifestLock: nil,
		Objects:             map[string][]unstructured.Unstructured{},
	}
	var err error

=======
// this regex matches a path inside the "components/" folder consisting of:
//   - the component directory, whose name must match "RFC 1123 Label Names"
//     see https://kubernetes.io/docs/concepts/overview/working-with-objects/names/#dns-label-names
//   - the rest of the path (separated from the first element by a "/") which will be processed as separate package
var componentFileRE = regexp.MustCompile(`^([a-z0-9]([a-z0-9-]{0,61}[a-z0-9])?)/(.+)$`)

func PackageFromFiles(ctx context.Context, scheme *runtime.Scheme, files Files, component string) (*Package, error) {
	pkgMap, err := AllPackagesFromFiles(ctx, scheme, files, component)
	if err != nil {
		return nil, err
	}
	return ExtractComponentPackage(pkgMap, component)
}

func AllPackagesFromFiles(ctx context.Context, scheme *runtime.Scheme, files Files, component string) (map[string]*Package, error) {
	componentsEnabled, err := areComponentsEnabled(ctx, scheme, files)
	if err != nil {
		return nil, err
	}

	filesMap := map[string]Files{}
	if !componentsEnabled {
		if component != "" {
			return nil, packages.ViolationError{Reason: packages.ViolationReasonComponentsNotEnabled}
		}
		filesMap[""] = files
	} else {
		paths := make([]string, 0, len(files))
		for key := range files {
			paths = append(paths, key)
		}
		sort.Strings(paths)

		for _, path := range paths {
			componentName, componentPath, err := getComponentNameAndPath(path)
			if err != nil {
				return nil, err
			}
			if _, exists := filesMap[componentName]; !exists {
				filesMap[componentName] = Files{}
			}
			filesMap[componentName][componentPath] = files[path]
		}
	}

	_, exists := filesMap[component]
	if !exists {
		return nil, packages.ViolationError{Reason: packages.ViolationReasonComponentNotFound, Component: component}
	}

	pkgMap := map[string]*Package{}
	for componentName, componentFiles := range filesMap {
		pkg, err := buildPackageFromFiles(ctx, scheme, componentFiles)
		if err != nil {
			return nil, err
		}
		pkgMap[componentName] = pkg
	}

	return pkgMap, nil
}

func ExtractComponentPackage(pkgMap map[string]*Package, component string) (*Package, error) {
	pkg, exists := pkgMap[component]
	if !exists {
		return nil, packages.ViolationError{Reason: packages.ViolationReasonComponentNotFound, Component: component}
	}
	return pkg, nil
}

func buildPackageFromFiles(ctx context.Context, scheme *runtime.Scheme, files Files) (pkg *Package, err error) {
	pkg = &Package{nil, nil, map[string][]unstructured.Unstructured{}}
>>>>>>> 1f791004
	for path, content := range files {
		switch {
		case strings.HasPrefix(filepath.Base(path), "_"):
			// skip template helper files.
			continue
		case !packages.IsYAMLFile(path):
			// skip non YAML files
			continue
<<<<<<< HEAD
		case packages.IsManifestFile(path):
			if pkg.PackageManifest != nil {
				err = packages.ViolationError{
					Reason: packages.ViolationReasonPackageManifestDuplicated,
					Path:   path,
				}
				return nil, err
			}

			pkg.PackageManifest, err = manifestFromFile(ctx, scheme, path, content)
			if err != nil {
				return nil, err
			}

			if isMultiComponent(pkg.PackageManifest) {
				// nesting multi-component packages is not allowed
				err = packages.ViolationError{
					Reason: packages.ViolationReasonNestedMultiComponentPkg,
					Path:   path,
				}
			}
=======

		case packages.IsManifestFile(path):
			if pkg.PackageManifest, err = processManifestFile(ctx, scheme, pkg.PackageManifest, path, content); err != nil {
				return nil, err
			}
>>>>>>> 1f791004
			continue
		case packages.IsManifestLockFile(path):
			if pkg.PackageManifestLock != nil {
				err = packages.ViolationError{
					Reason: packages.ViolationReasonPackageManifestLockDuplicated,
					Path:   path,
				}
				return nil, err
			}

			pkg.PackageManifestLock, err = manifestLockFromFile(ctx, scheme, path, content)
			if err != nil {
				return nil, err
			}
			continue
		}

		err = parseObjects(pkg, path, content)
		if err != nil {
			return nil, err
		}
	}

	if pkg.PackageManifest == nil {
		err = packages.ErrManifestNotFound
		return nil, err
	}

<<<<<<< HEAD
	return pkg, nil
}

func stripDir(path, dir string) string {
	return ""
}

func inComponentsDir(path string) (bool, error) {
	return strings.HasPrefix(path, "components/") && path != "components/", nil
}

func getComponentsDirFiles(files Files) (Files, error) {
	return nil, nil
}

func parseComponentsDir() error {
	return nil
}

func splitFiles(files Files) error {
	return nil
}

func parseMultiComponentPackage(ctx context.Context, scheme *runtime.Scheme, files Files) (*Package, error) {
	return nil, nil
}

func PackageFromFiles(ctx context.Context, scheme *runtime.Scheme, files Files) (*Package, error) {
	manifest, err := parseRootManifest(ctx, scheme, files)
	if err != nil {
		return nil, err
	}

	if isMultiComponent(manifest) {
		return parseMultiComponentPackage(ctx, scheme, files)
	}
	return parseSimplePackage(ctx, scheme, files)
=======
	return
}

func processManifestFile(ctx context.Context, scheme *runtime.Scheme, previousManifest *manifestsv1alpha1.PackageManifest, path string, content []byte) (newManifest *manifestsv1alpha1.PackageManifest, err error) {
	if previousManifest != nil {
		return previousManifest, packages.ViolationError{
			Reason: packages.ViolationReasonPackageManifestDuplicated,
			Path:   path,
		}
	}
	return manifestFromFile(ctx, scheme, path, content)
}

func areComponentsEnabled(ctx context.Context, scheme *runtime.Scheme, files Files) (result bool, err error) {
	var manifest *manifestsv1alpha1.PackageManifest
	for path, content := range files {
		if packages.IsManifestFile(path) {
			if manifest, err = processManifestFile(ctx, scheme, manifest, path, content); err != nil {
				return false, err
			}
		}
	}
	if manifest == nil {
		return false, packages.ErrManifestNotFound
	}
	return manifest.Spec.Components != nil, nil
}

func getComponentNameAndPath(path string) (componentName string, componentPath string, err error) {
	if !strings.HasPrefix(path, "components/") {
		return "", path, nil
	}
	if matches := componentFileRE.FindStringSubmatch(path[11:]); len(matches) == 4 {
		return matches[1], matches[3], nil
	}
	return "", "", packages.ViolationError{
		Reason: packages.ViolationReasonInvalidComponentPath,
		Path:   path,
	}
>>>>>>> 1f791004
}<|MERGE_RESOLUTION|>--- conflicted
+++ resolved
@@ -3,92 +3,20 @@
 import (
 	"bytes"
 	"context"
-<<<<<<< HEAD
-	"strings"
-=======
 	"path/filepath"
 	"regexp"
 	"sort"
 	"strings"
 
 	manifestsv1alpha1 "package-operator.run/apis/manifests/v1alpha1"
->>>>>>> 1f791004
 
 	"k8s.io/apimachinery/pkg/apis/meta/v1/unstructured"
 	"k8s.io/apimachinery/pkg/runtime"
 	"sigs.k8s.io/yaml"
 
-	"package-operator.run/apis/manifests/v1alpha1"
 	"package-operator.run/internal/packages"
 )
 
-<<<<<<< HEAD
-func inRootDir(path string) bool {
-	return !strings.ContainsRune(path, '/')
-}
-
-func isMultiComponent(manifest *v1alpha1.PackageManifest) bool {
-	return manifest != nil && manifest.Spec.Component != nil
-}
-
-func parseRootManifest(ctx context.Context, scheme *runtime.Scheme, files Files) (*v1alpha1.PackageManifest, error) {
-	var (
-		manifest *v1alpha1.PackageManifest
-		err      error
-	)
-
-	for path, content := range files {
-		if inRootDir(path) && packages.IsManifestFile(path) {
-			manifest, err = manifestFromFile(ctx, scheme, path, content)
-			if err != nil {
-				return nil, err
-			}
-			break
-		}
-	}
-
-	if manifest == nil {
-		return nil, packages.ErrManifestNotFound
-	}
-	return manifest, nil
-}
-
-func parseObjects(pkg *Package, path string, content []byte) (err error) {
-	// Trim empty starting and ending objects
-	objects := []unstructured.Unstructured{}
-
-	// Split for every included yaml document.
-	for idx, yamlDocument := range bytes.Split(bytes.Trim(content, "---\n"), []byte("---\n")) {
-		obj := unstructured.Unstructured{}
-		if err = yaml.Unmarshal(yamlDocument, &obj); err != nil {
-			err = packages.ViolationError{
-				Reason:  packages.ViolationReasonInvalidYAML,
-				Details: err.Error(),
-				Path:    path,
-				Index:   packages.Index(idx),
-			}
-			return
-		}
-
-		if len(obj.Object) != 0 {
-			objects = append(objects, obj)
-		}
-	}
-	if len(objects) != 0 {
-		pkg.Objects[path] = objects
-	}
-	return
-}
-
-func parseSimplePackage(ctx context.Context, scheme *runtime.Scheme, files Files) (*Package, error) {
-	pkg := &Package{
-		PackageManifest:     nil,
-		PackageManifestLock: nil,
-		Objects:             map[string][]unstructured.Unstructured{},
-	}
-	var err error
-
-=======
 // this regex matches a path inside the "components/" folder consisting of:
 //   - the component directory, whose name must match "RFC 1123 Label Names"
 //     see https://kubernetes.io/docs/concepts/overview/working-with-objects/names/#dns-label-names
@@ -161,7 +89,6 @@
 
 func buildPackageFromFiles(ctx context.Context, scheme *runtime.Scheme, files Files) (pkg *Package, err error) {
 	pkg = &Package{nil, nil, map[string][]unstructured.Unstructured{}}
->>>>>>> 1f791004
 	for path, content := range files {
 		switch {
 		case strings.HasPrefix(filepath.Base(path), "_"):
@@ -170,35 +97,11 @@
 		case !packages.IsYAMLFile(path):
 			// skip non YAML files
 			continue
-<<<<<<< HEAD
-		case packages.IsManifestFile(path):
-			if pkg.PackageManifest != nil {
-				err = packages.ViolationError{
-					Reason: packages.ViolationReasonPackageManifestDuplicated,
-					Path:   path,
-				}
-				return nil, err
-			}
-
-			pkg.PackageManifest, err = manifestFromFile(ctx, scheme, path, content)
-			if err != nil {
-				return nil, err
-			}
-
-			if isMultiComponent(pkg.PackageManifest) {
-				// nesting multi-component packages is not allowed
-				err = packages.ViolationError{
-					Reason: packages.ViolationReasonNestedMultiComponentPkg,
-					Path:   path,
-				}
-			}
-=======
 
 		case packages.IsManifestFile(path):
 			if pkg.PackageManifest, err = processManifestFile(ctx, scheme, pkg.PackageManifest, path, content); err != nil {
 				return nil, err
 			}
->>>>>>> 1f791004
 			continue
 		case packages.IsManifestLockFile(path):
 			if pkg.PackageManifestLock != nil {
@@ -206,66 +109,48 @@
 					Reason: packages.ViolationReasonPackageManifestLockDuplicated,
 					Path:   path,
 				}
-				return nil, err
+
+				return
 			}
-
 			pkg.PackageManifestLock, err = manifestLockFromFile(ctx, scheme, path, content)
 			if err != nil {
 				return nil, err
 			}
+
 			continue
 		}
 
-		err = parseObjects(pkg, path, content)
-		if err != nil {
-			return nil, err
+		// Trim empty starting and ending objects
+		objects := []unstructured.Unstructured{}
+
+		// Split for every included yaml document.
+		for idx, yamlDocument := range bytes.Split(bytes.Trim(content, "---\n"), []byte("---\n")) {
+			obj := unstructured.Unstructured{}
+			if err = yaml.Unmarshal(yamlDocument, &obj); err != nil {
+				err = packages.ViolationError{
+					Reason:  packages.ViolationReasonInvalidYAML,
+					Details: err.Error(),
+					Path:    path,
+					Index:   packages.Index(idx),
+				}
+
+				return
+			}
+
+			if len(obj.Object) != 0 {
+				objects = append(objects, obj)
+			}
+		}
+		if len(objects) != 0 {
+			pkg.Objects[path] = objects
 		}
 	}
 
 	if pkg.PackageManifest == nil {
 		err = packages.ErrManifestNotFound
-		return nil, err
+		return
 	}
 
-<<<<<<< HEAD
-	return pkg, nil
-}
-
-func stripDir(path, dir string) string {
-	return ""
-}
-
-func inComponentsDir(path string) (bool, error) {
-	return strings.HasPrefix(path, "components/") && path != "components/", nil
-}
-
-func getComponentsDirFiles(files Files) (Files, error) {
-	return nil, nil
-}
-
-func parseComponentsDir() error {
-	return nil
-}
-
-func splitFiles(files Files) error {
-	return nil
-}
-
-func parseMultiComponentPackage(ctx context.Context, scheme *runtime.Scheme, files Files) (*Package, error) {
-	return nil, nil
-}
-
-func PackageFromFiles(ctx context.Context, scheme *runtime.Scheme, files Files) (*Package, error) {
-	manifest, err := parseRootManifest(ctx, scheme, files)
-	if err != nil {
-		return nil, err
-	}
-
-	if isMultiComponent(manifest) {
-		return parseMultiComponentPackage(ctx, scheme, files)
-	}
-	return parseSimplePackage(ctx, scheme, files)
-=======
 	return
 }
 
@@ -305,5 +190,4 @@
 		Reason: packages.ViolationReasonInvalidComponentPath,
 		Path:   path,
 	}
->>>>>>> 1f791004
 }