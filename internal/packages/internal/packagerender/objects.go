--- conflicted
+++ resolved
@@ -82,11 +82,7 @@
 		objects = append(objects, objs...)
 	}
 
-<<<<<<< HEAD
 	return objects, nil
-=======
-	return filterWithCELAnnotation(objects, pkg.Manifest.Spec.ConditionalFiltering.NamedConditions, &tmplCtx)
->>>>>>> 415d21bd
 }
 
 var splitYAMLDocumentsRegEx = regexp.MustCompile(`(?m)^---$`)
@@ -136,12 +132,12 @@
 	tmplCtx *packagetypes.PackageRenderContext,
 ) error {
 	// Create CEL evaluation environment
-	cc, err := celctx.New(spec.CelMacros, tmplCtx)
+	cc, err := celctx.New(spec.ConditionalFiltering.NamedConditions, tmplCtx)
 	if err != nil {
 		return err
 	}
 
-	pathsToExclude, err := computeIgnoredPaths(spec.ConditionalPaths, &cc)
+	pathsToExclude, err := computeIgnoredPaths(spec.ConditionalFiltering.ConditionalPaths, &cc)
 	if err != nil {
 		return err
 	}
@@ -167,21 +163,11 @@
 
 func filterWithCELAnnotation(
 	objects []unstructured.Unstructured,
-<<<<<<< HEAD
 	cc *celctx.CelCtx,
-=======
-	conditions []manifests.PackageManifestNamedCondition,
-	tmplCtx *packagetypes.PackageRenderContext,
->>>>>>> 415d21bd
 ) (
 	[]unstructured.Unstructured,
 	error,
 ) {
-	cc, err := celctx.New(conditions, tmplCtx)
-	if err != nil {
-		return nil, err
-	}
-
 	filtered := make([]unstructured.Unstructured, 0, len(objects))
 
 	for _, obj := range objects {
