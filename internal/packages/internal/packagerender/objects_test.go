--- conflicted
+++ resolved
@@ -40,45 +40,6 @@
 	t.Parallel()
 
 	for _, tc := range []struct {
-<<<<<<< HEAD
-		name     string
-		objects  []unstructured.Unstructured
-		tmplCtx  *packagetypes.PackageRenderContext
-		macros   []manifests.PackageManifestCelMacro
-		filtered []unstructured.Unstructured
-	}{
-		{
-			name:     "no annotation",
-			objects:  []unstructured.Unstructured{newConfigMap("a", "")},
-			tmplCtx:  nil,
-			macros:   nil,
-			filtered: []unstructured.Unstructured{newConfigMap("a", "")},
-		},
-		{
-			name:     "simple annotation",
-			objects:  []unstructured.Unstructured{newConfigMap("a", ""), newConfigMap("b", "true && false")},
-			tmplCtx:  nil,
-			macros:   nil,
-			filtered: []unstructured.Unstructured{newConfigMap("a", "")},
-		},
-		{
-			name:    "macro annotation",
-			objects: []unstructured.Unstructured{newConfigMap("a", ""), newConfigMap("b", "false || mymacro")},
-			tmplCtx: &packagetypes.PackageRenderContext{},
-			macros: []manifests.PackageManifestCelMacro{
-				{Name: "mymacro", Expression: "false"},
-			},
-			filtered: []unstructured.Unstructured{newConfigMap("a", "")},
-		},
-		{
-			name:    "macro annotation",
-			objects: []unstructured.Unstructured{newConfigMap("a", ""), newConfigMap("b", "false || mymacro")},
-			tmplCtx: &packagetypes.PackageRenderContext{},
-			macros: []manifests.PackageManifestCelMacro{
-				{Name: "mymacro", Expression: "true"},
-			},
-			filtered: []unstructured.Unstructured{newConfigMap("a", ""), newConfigMap("b", "false || mymacro")},
-=======
 		name       string
 		objects    []unstructured.Unstructured
 		tmplCtx    *packagetypes.PackageRenderContext
@@ -129,25 +90,16 @@
 			conditions: nil,
 			filtered:   nil,
 			err:        string(packagetypes.ViolationReasonInvalidCELExpression),
->>>>>>> 415d21bd
 		},
 	} {
 		tc := tc
 		t.Run(tc.name, func(t *testing.T) {
 			t.Parallel()
 
-<<<<<<< HEAD
-			cc, err := celctx.New(tc.macros, tc.tmplCtx)
+			cc, err := celctx.New(tc.conditions, tc.tmplCtx)
 			require.NoError(t, err)
 
 			filtered, err := filterWithCELAnnotation(tc.objects, &cc)
-			require.NoError(t, err)
-			require.Equal(t, len(tc.filtered), len(filtered))
-			for i := 0; i < len(filtered); i++ {
-				assert.Equal(t, tc.filtered[i], filtered[i])
-=======
-			filtered, err := filterWithCELAnnotation(tc.objects, tc.conditions, tc.tmplCtx)
-
 			if tc.err == "" {
 				require.NoError(t, err)
 				require.Equal(t, len(tc.filtered), len(filtered))
@@ -156,7 +108,6 @@
 				}
 			} else {
 				require.ErrorContains(t, err, tc.err)
->>>>>>> 415d21bd
 			}
 		})
 	}
