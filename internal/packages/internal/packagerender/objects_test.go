package packagerender

import (
	"reflect"
	"testing"

	"package-operator.run/internal/apis/manifests"

	"github.com/stretchr/testify/assert"
	"github.com/stretchr/testify/require"
	"k8s.io/apimachinery/pkg/apis/meta/v1/unstructured"

	"package-operator.run/apis/manifests/v1alpha1"

	"package-operator.run/internal/packages/internal/packagerender/celctx"
	"package-operator.run/internal/packages/internal/packagetypes"
)

func newConfigMap(name, cel string) unstructured.Unstructured {
	cm := unstructured.Unstructured{
		Object: map[string]any{
			"apiVersion": "v1",
			"kind":       "ConfigMap",
			"metadata": map[string]any{
				"name": "cm-" + name,
			},
			"data": map[string]any{
				"banana": "bread",
			},
		},
	}

	if cel != "" {
		cm.SetAnnotations(map[string]string{v1alpha1.PackageCELConditionAnnotation: cel})
	}

	return cm
}

func TestFilterWithCELAnnotation(t *testing.T) {
	t.Parallel()

	for _, tc := range []struct {
		name            string
		objects         []unstructured.Unstructured
		tmplCtx         packagetypes.PackageRenderContext
		conditions      []manifests.PackageManifestNamedCondition
		filtered        []unstructured.Unstructured
		filteredIndexes []int
		err             string
	}{
		{
			name:       "no annotation",
			objects:    []unstructured.Unstructured{newConfigMap("a", "")},
			tmplCtx:    packagetypes.PackageRenderContext{},
			conditions: nil,
			filtered:   []unstructured.Unstructured{newConfigMap("a", "")},
			err:        "",
		},
		{
			name:            "simple annotation",
			objects:         []unstructured.Unstructured{newConfigMap("a", ""), newConfigMap("b", "true && false")},
			tmplCtx:         packagetypes.PackageRenderContext{},
			conditions:      nil,
			filtered:        []unstructured.Unstructured{newConfigMap("a", "")},
			filteredIndexes: []int{1},
			err:             "",
		},
		{
			name:    "condition annotation",
			objects: []unstructured.Unstructured{newConfigMap("a", ""), newConfigMap("b", "false || cond.mycondition")},
			tmplCtx: packagetypes.PackageRenderContext{},
			conditions: []manifests.PackageManifestNamedCondition{
				{Name: "mycondition", Expression: "false"},
			},
			filtered:        []unstructured.Unstructured{newConfigMap("a", "")},
			filteredIndexes: []int{1},
			err:             "",
		},
		{
			name:    "condition annotation",
			objects: []unstructured.Unstructured{newConfigMap("a", ""), newConfigMap("b", "false || cond.mycondition")},
			tmplCtx: packagetypes.PackageRenderContext{},
			conditions: []manifests.PackageManifestNamedCondition{
				{Name: "mycondition", Expression: "true"},
			},
			filtered: []unstructured.Unstructured{newConfigMap("a", ""), newConfigMap("b", "false || cond.mycondition")},
			err:      "",
		},
		{
			name:       "invalid expression",
			objects:    []unstructured.Unstructured{newConfigMap("a", "invalid && expression")},
			tmplCtx:    packagetypes.PackageRenderContext{},
			conditions: nil,
			filtered:   nil,
			err:        string(packagetypes.ViolationReasonInvalidCELExpression),
		},
	} {
		t.Run(tc.name, func(t *testing.T) {
			t.Parallel()

			cc, err := celctx.New(tc.conditions, tc.tmplCtx)
			require.NoError(t, err)

			filtered, filteredIndexes, err := filterWithCELAnnotation(tc.objects, cc)
			if tc.err == "" {
				require.NoError(t, err)
				require.Equal(t, len(tc.filtered), len(filtered))
<<<<<<< HEAD
				for i := range len(filtered) {
=======
				require.Equal(t, tc.filteredIndexes, filteredIndexes)
				for i := 0; i < len(filtered); i++ {
>>>>>>> f8599f18
					assert.Equal(t, tc.filtered[i], filtered[i])
				}
			} else {
				require.ErrorContains(t, err, tc.err)
			}
		})
	}
}

func TestFilterWithCEL(t *testing.T) {
	t.Parallel()

	for _, tc := range []struct {
		name              string
		pathObjectMap     map[string][]unstructured.Unstructured
		tmplCtx           packagetypes.PackageRenderContext
		condFiltering     manifests.PackageManifestConditionalFiltering
		filtered          map[string][]unstructured.Unstructured
		pathFilteredIndex map[string][]int
		err               string
	}{
		{
			name: "no filtering",
			pathObjectMap: map[string][]unstructured.Unstructured{
				"a": {newConfigMap("a", "")},
			},
			tmplCtx:       packagetypes.PackageRenderContext{},
			condFiltering: manifests.PackageManifestConditionalFiltering{},
			filtered: map[string][]unstructured.Unstructured{
				"a": {newConfigMap("a", "")},
			},
			pathFilteredIndex: map[string][]int{},
			err:               "",
		},
		{
			name: "simple filtering",
			pathObjectMap: map[string][]unstructured.Unstructured{
				"a": {newConfigMap("a", "cond.justTrue")},
				"b": {newConfigMap("b", "true")},
			},
			tmplCtx: packagetypes.PackageRenderContext{},
			condFiltering: manifests.PackageManifestConditionalFiltering{
				NamedConditions: []manifests.PackageManifestNamedCondition{
					{Name: "justTrue", Expression: "true"},
				},
				ConditionalPaths: []manifests.PackageManifestConditionalPath{
					{Glob: "b", Expression: "!cond.justTrue"},
				},
			},
			filtered: map[string][]unstructured.Unstructured{
				"a": {newConfigMap("a", "cond.justTrue")},
			},
			pathFilteredIndex: map[string][]int{},
			err:               "",
		},
		{
			name: "invalid CEL annotation",
			pathObjectMap: map[string][]unstructured.Unstructured{
				"a": {newConfigMap("a", "fals")},
			},
			tmplCtx:       packagetypes.PackageRenderContext{},
			condFiltering: manifests.PackageManifestConditionalFiltering{},
			filtered:      nil,
			err:           string(packagetypes.ViolationReasonInvalidCELExpression),
		},
		{
			name:          "invalid condition expression",
			pathObjectMap: nil,
			tmplCtx:       packagetypes.PackageRenderContext{},
			condFiltering: manifests.PackageManifestConditionalFiltering{
				NamedConditions: []manifests.PackageManifestNamedCondition{
					{Name: "invalid", Expression: "fals"},
				},
			},
			filtered: nil,
			err:      celctx.ErrCELConditionEvaluation.Error(),
		},
		{
			name:          "invalid conditional path expression",
			pathObjectMap: nil,
			tmplCtx:       packagetypes.PackageRenderContext{},
			condFiltering: manifests.PackageManifestConditionalFiltering{
				ConditionalPaths: []manifests.PackageManifestConditionalPath{
					{Glob: "invalid", Expression: "fals"},
				},
			},
			filtered: nil,
			err:      ErrInvalidConditionalPathsExpression.Error(),
		},
	} {
		t.Run(tc.name, func(t *testing.T) {
			t.Parallel()

			pathFilteredIndex, err := filterWithCEL(tc.pathObjectMap, tc.condFiltering, tc.tmplCtx)
			if tc.err == "" {
				require.NoError(t, err)
				assert.True(t, reflect.DeepEqual(tc.pathObjectMap, tc.filtered))
				assert.Equal(t, tc.pathFilteredIndex, pathFilteredIndex)
			} else {
				require.ErrorContains(t, err, tc.err)
			}
		})
	}
}

func TestComputeIgnoredPaths(t *testing.T) {
	t.Parallel()

	for _, tc := range []struct {
		name             string
		conditionalPaths []manifests.PackageManifestConditionalPath
		tmplCtx          packagetypes.PackageRenderContext
		conditions       []manifests.PackageManifestNamedCondition
		result           []string
		err              error
	}{
		{
			name:             "no paths",
			conditionalPaths: nil,
			tmplCtx:          packagetypes.PackageRenderContext{},
			conditions:       nil,
			result:           []string{},
			err:              nil,
		},
		{
			name: "simple paths",
			conditionalPaths: []manifests.PackageManifestConditionalPath{
				{
					Glob:       "banana*",
					Expression: "false",
				},
				{
					Glob:       "*bread",
					Expression: "true",
				},
			},
			tmplCtx:    packagetypes.PackageRenderContext{},
			conditions: nil,
			result:     []string{"banana*"},
			err:        nil,
		},
		{
			name: "invalid expression",
			conditionalPaths: []manifests.PackageManifestConditionalPath{
				{
					Glob:       "bananas/**",
					Expression: "notValid",
				},
			},
			tmplCtx:    packagetypes.PackageRenderContext{},
			conditions: nil,
			result:     nil,
			err:        ErrInvalidConditionalPathsExpression,
		},
		{
			name: "use context and conditions",
			conditionalPaths: []manifests.PackageManifestConditionalPath{
				{
					Glob:       "ignored",
					Expression: ".config.banana == \"notBread\"",
				},
				{
					Glob:       "notIgnored",
					Expression: "cond.justTrue",
				},
			},
			tmplCtx: packagetypes.PackageRenderContext{
				Package:     manifests.TemplateContextPackage{},
				Config:      map[string]any{"banana": "bread"},
				Images:      nil,
				Environment: manifests.PackageEnvironment{},
			},
			conditions: []manifests.PackageManifestNamedCondition{{Name: "justTrue", Expression: "true"}},
			result:     []string{"ignored"},
			err:        nil,
		},
	} {
		t.Run(tc.name, func(t *testing.T) {
			t.Parallel()

			cc, err := celctx.New(tc.conditions, tc.tmplCtx)
			require.NoError(t, err)

			ignoredPaths, err := computeIgnoredPaths(tc.conditionalPaths, cc)
			if tc.err != nil {
				require.ErrorIs(t, err, tc.err)
			} else {
				require.NoError(t, err)
				assert.ElementsMatch(t, ignoredPaths, tc.result)
			}
		})
	}
}

func TestIsExcluded(t *testing.T) {
	t.Parallel()

	for _, tc := range []struct {
		name           string
		path           string
		pathsToExclude []string
		result         bool
	}{
		{
			name:           "no paths",
			path:           "banana",
			pathsToExclude: []string{},
			result:         false,
		},
		{
			name:           "exclude",
			path:           "should/be/excluded",
			pathsToExclude: []string{"should/**/exclude?"},
			result:         true,
		},
	} {
		t.Run(tc.name, func(t *testing.T) {
			t.Parallel()

			excluded, err := isExcluded(tc.path, tc.pathsToExclude)
			require.NoError(t, err)
			assert.Equal(t, tc.result, excluded)
		})
	}
}<|MERGE_RESOLUTION|>--- conflicted
+++ resolved
@@ -106,12 +106,8 @@
 			if tc.err == "" {
 				require.NoError(t, err)
 				require.Equal(t, len(tc.filtered), len(filtered))
-<<<<<<< HEAD
+				require.Equal(t, tc.filteredIndexes, filteredIndexes)
 				for i := range len(filtered) {
-=======
-				require.Equal(t, tc.filteredIndexes, filteredIndexes)
-				for i := 0; i < len(filtered); i++ {
->>>>>>> f8599f18
 					assert.Equal(t, tc.filtered[i], filtered[i])
 				}
 			} else {
