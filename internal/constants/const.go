// Package constants contains various constant string values for the project.
// They live in a separate package to avoid circular dependencies between packages that contain functional code.
package constants

import (
	metav1 "k8s.io/apimachinery/pkg/apis/meta/v1"

	corev1alpha1 "package-operator.run/apis/core/v1alpha1"
)

const (
	// DynamicCacheLabel is set on all dynamic objects to limit caches.
	DynamicCacheLabel = "package-operator.run/cache"
	// CachedFinalizer is a common finalizer to free allocated caches when objects are deleted.
	CachedFinalizer = "package-operator.run/cached"
	// ChangeCauseAnnotation records cause of change for history keeping.
	ChangeCauseAnnotation = "kubernetes.io/change-cause"
	// ForceAdoptionEnvironmentVariable causes PKO to skip ownership checks, used during self-bootstrap.
	ForceAdoptionEnvironmentVariable = "PKO_FORCE_ADOPTION"
	// FieldOwner name of the PKO field manager for server-side apply.
	FieldOwner = "package-operator"
	// OwnerStrategyAnnotationKey is the k8s annotation key that denotes the owner of a resource.
	OwnerStrategyAnnotationKey = "package-operator.run/owners"
<<<<<<< HEAD

	// Verbosity level for Info logs that are hidden by default.
	LogLevelDebug = 1
=======
	// // Metrics finalizer ensures metrics have been updated before resources are deleted.
	MetricsFinalizer = "package-operator.run/metrics"
>>>>>>> d7e71ab3
)

func StaticCacheOwner() *corev1alpha1.ObjectDeployment {
	return &corev1alpha1.ObjectDeployment{
		ObjectMeta: metav1.ObjectMeta{
			UID: "123-456",
		},
	}
}<|MERGE_RESOLUTION|>--- conflicted
+++ resolved
@@ -21,14 +21,10 @@
 	FieldOwner = "package-operator"
 	// OwnerStrategyAnnotationKey is the k8s annotation key that denotes the owner of a resource.
 	OwnerStrategyAnnotationKey = "package-operator.run/owners"
-<<<<<<< HEAD
-
 	// Verbosity level for Info logs that are hidden by default.
 	LogLevelDebug = 1
-=======
 	// // Metrics finalizer ensures metrics have been updated before resources are deleted.
 	MetricsFinalizer = "package-operator.run/metrics"
->>>>>>> d7e71ab3
 )
 
 func StaticCacheOwner() *corev1alpha1.ObjectDeployment {
