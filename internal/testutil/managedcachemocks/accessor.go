--- conflicted
+++ resolved
@@ -123,11 +123,6 @@
 	return args.Error(0)
 }
 
-<<<<<<< HEAD
-func (m *AccessorMock) GetObjectsPerInformer(ctx context.Context) (map[schema.GroupVersionKind]int, error) {
-	args := m.Called(ctx)
-	return args.Get(0).(map[schema.GroupVersionKind]int), args.Error(1)
-=======
 func (m *AccessorMock) Watch(ctx context.Context, user client.Object, gvks sets.Set[schema.GroupVersionKind]) error {
 	args := m.Called(ctx, user, gvks)
 	return args.Error(0)
@@ -136,5 +131,9 @@
 func (m *AccessorMock) Free(ctx context.Context, user client.Object) error {
 	args := m.Called(ctx, user)
 	return args.Error(0)
->>>>>>> 71c86aac
+}
+
+func (m *AccessorMock) GetObjectsPerInformer(ctx context.Context) (map[schema.GroupVersionKind]int, error) {
+	args := m.Called(ctx)
+	return args.Get(0).(map[schema.GroupVersionKind]int), args.Error(1)
 }