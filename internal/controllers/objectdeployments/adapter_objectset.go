package objectdeployments

import (
	"fmt"

	"k8s.io/apimachinery/pkg/api/meta"
	metav1 "k8s.io/apimachinery/pkg/apis/meta/v1"
	"k8s.io/apimachinery/pkg/runtime"
	"sigs.k8s.io/controller-runtime/pkg/client"

	corev1alpha1 "package-operator.run/apis/core/v1alpha1"
	"package-operator.run/internal/utils"
)

const (
	pausedByParentAnnotation = "package-operator.run/paused-by-parent"
	pausedByParentTrue       = "true"
<<<<<<< HEAD
	pausedByParentFalse      = "false"
=======
>>>>>>> bcf71faa
)

type genericObjectSet interface {
	ClientObject() client.Object
	GetTemplateSpec() corev1alpha1.ObjectSetTemplateSpec
	SetTemplateSpec(templateSpec corev1alpha1.ObjectSetTemplateSpec)
	SetPreviousRevisions(prev []genericObjectSet)
	GetObjects() ([]objectIdentifier, error)
	GetActivelyReconciledObjects() []objectIdentifier
	GetPhases() []corev1alpha1.ObjectSetTemplatePhase
	GetConditions() []metav1.Condition
	SetArchived()
	IsArchived() bool
	GetRevision() int64
	GetGeneration() int64
	IsStatusPaused() bool
	SetPaused()
	IsSpecPaused() bool
	IsAvailable() bool
	SetPausedByParent()
	SetActiveByParent()
	GetPausedByParent() bool
}

type genericObjectSetFactory func(
	scheme *runtime.Scheme) genericObjectSet

var (
	objectSetGVK        = corev1alpha1.GroupVersion.WithKind("ObjectSet")
	clusterObjectSetGVK = corev1alpha1.GroupVersion.WithKind("ClusterObjectSet")
)

func newGenericObjectSet(scheme *runtime.Scheme) genericObjectSet {
	obj, err := scheme.New(objectSetGVK)
	if err != nil {
		panic(err)
	}

	return &GenericObjectSet{
		ObjectSet: *obj.(*corev1alpha1.ObjectSet),
	}
}

func newGenericClusterObjectSet(scheme *runtime.Scheme) genericObjectSet {
	obj, err := scheme.New(clusterObjectSetGVK)
	if err != nil {
		panic(err)
	}

	return &GenericClusterObjectSet{
		ClusterObjectSet: *obj.(*corev1alpha1.ClusterObjectSet),
	}
}

var (
	_ genericObjectSet = (*GenericObjectSet)(nil)
	_ genericObjectSet = (*GenericClusterObjectSet)(nil)
)

type objectIdentifier interface {
	UniqueIdentifier() string
}

type objectSetObjectIdentifier struct {
	kind      string
	name      string
	namespace string
	group     string
}

func (o objectSetObjectIdentifier) UniqueIdentifier() string {
	return fmt.Sprintf("%s/%s/%s/%s", o.group, o.kind, o.namespace, o.name)
}

type GenericObjectSet struct {
	corev1alpha1.ObjectSet
}

func (a *GenericObjectSet) GetTemplateSpec() corev1alpha1.ObjectSetTemplateSpec {
	return a.Spec.ObjectSetTemplateSpec
}

func (a *GenericObjectSet) GetActivelyReconciledObjects() []objectIdentifier {
	res := make([]objectIdentifier, 0)
	if a.IsArchived() {
		// If an objectset is archived, it doesnt actively
		// reconcile anything, we just return an empty list
		return []objectIdentifier{}
	}

	if a.Status.ControllerOf == nil {
		// ActivelyReconciledObjects status is not reported yet
		return nil
	}

	for _, reconciledObj := range a.Status.ControllerOf {
		currentObj := objectSetObjectIdentifier{
			kind:      reconciledObj.Kind,
			group:     reconciledObj.Group,
			name:      reconciledObj.Name,
			namespace: reconciledObj.Namespace,
		}
		res = append(res, currentObj)
	}
	return res
}

func (a *GenericObjectSet) IsStatusPaused() bool {
	return meta.IsStatusConditionTrue(
		a.Status.Conditions,
		corev1alpha1.ObjectSetPaused,
	)
}

func (a *GenericObjectSet) IsAvailable() bool {
	return meta.IsStatusConditionTrue(
		a.Status.Conditions,
		corev1alpha1.ObjectSetAvailable,
	)
}

func (a *GenericObjectSet) SetPaused() {
	a.Spec.LifecycleState = corev1alpha1.ObjectSetLifecycleStatePaused
}

func (a *GenericObjectSet) IsSpecPaused() bool {
	return a.Spec.LifecycleState == corev1alpha1.ObjectSetLifecycleStatePaused
}

func (a *GenericObjectSet) SetTemplateSpec(templateSpec corev1alpha1.ObjectSetTemplateSpec) {
	a.Spec.ObjectSetTemplateSpec = templateSpec
}

func (a *GenericObjectSet) ClientObject() client.Object {
	return &a.ObjectSet
}

func (a *GenericObjectSet) GetConditions() []metav1.Condition {
	return a.Status.Conditions
}

func (a *GenericObjectSet) GetRevision() int64 {
	return a.Status.Revision
}

func (a *GenericObjectSet) GetGeneration() int64 {
	return a.Generation
}

func (a *GenericObjectSet) GetPhases() []corev1alpha1.ObjectSetTemplatePhase {
	return a.Spec.ObjectSetTemplateSpec.Phases
}

func (a *GenericObjectSet) SetArchived() {
	a.Spec.LifecycleState = corev1alpha1.ObjectSetLifecycleStateArchived
}

func (a *GenericObjectSet) IsArchived() bool {
	return a.Spec.LifecycleState == corev1alpha1.ObjectSetLifecycleStateArchived
}

func (a *GenericObjectSet) SetPreviousRevisions(prevObjectSets []genericObjectSet) {
	prevRefs := make([]corev1alpha1.PreviousRevisionReference, len(prevObjectSets))
	for i := range prevObjectSets {
		prevObjSet := prevObjectSets[i]
		currPrevRef := corev1alpha1.PreviousRevisionReference{
			Name: prevObjSet.ClientObject().GetName(),
		}
		prevRefs[i] = currPrevRef
	}
	a.Spec.Previous = prevRefs
}

func (a *GenericObjectSet) GetObjects() ([]objectIdentifier, error) {
	objects := utils.GetObjectsFromPhases(a.Spec.Phases)
	result := make([]objectIdentifier, len(objects))
	for i := range objects {
		unstructuredObj := objects[i].Object
		var objNamespace string
		if len(unstructuredObj.GetNamespace()) == 0 {
			objNamespace = a.Namespace
		} else {
			objNamespace = unstructuredObj.GetNamespace()
		}
		result[i] = objectSetObjectIdentifier{
			name:      unstructuredObj.GetName(),
			namespace: objNamespace,
			group:     unstructuredObj.GroupVersionKind().Group,
			kind:      unstructuredObj.GroupVersionKind().Kind,
		}
	}
	return result, nil
}

func (a *GenericObjectSet) SetPausedByParent() {
	a.Annotations[pausedByParentAnnotation] = pausedByParentTrue
	a.Spec.LifecycleState = corev1alpha1.ObjectSetLifecycleStatePaused
}

func (a *GenericObjectSet) SetActiveByParent() {
<<<<<<< HEAD
	a.Annotations[pausedByParentAnnotation] = pausedByParentFalse
=======
	delete(a.Annotations, pausedByParentAnnotation)
>>>>>>> bcf71faa
	a.Spec.LifecycleState = corev1alpha1.ObjectSetLifecycleStateActive
}

func (a *GenericObjectSet) GetPausedByParent() bool {
	return a.Spec.LifecycleState == corev1alpha1.ObjectSetLifecycleStatePaused &&
		a.Annotations[pausedByParentAnnotation] == pausedByParentTrue
}

type GenericClusterObjectSet struct {
	corev1alpha1.ClusterObjectSet
}

func (a *GenericClusterObjectSet) SetArchived() {
	a.Spec.LifecycleState = corev1alpha1.ObjectSetLifecycleStateArchived
}

func (a *GenericClusterObjectSet) SetPreviousRevisions(prevObjectSets []genericObjectSet) {
	prevRefs := make([]corev1alpha1.PreviousRevisionReference, len(prevObjectSets))
	for i := range prevObjectSets {
		prevObjSet := prevObjectSets[i]
		currPrevRef := corev1alpha1.PreviousRevisionReference{
			Name: prevObjSet.ClientObject().GetName(),
		}
		prevRefs[i] = currPrevRef
	}
	a.Spec.Previous = prevRefs
}

func (a *GenericClusterObjectSet) GetTemplateSpec() corev1alpha1.ObjectSetTemplateSpec {
	return a.Spec.ObjectSetTemplateSpec
}

func (a *GenericClusterObjectSet) SetTemplateSpec(templateSpec corev1alpha1.ObjectSetTemplateSpec) {
	a.Spec.ObjectSetTemplateSpec = templateSpec
}

func (a *GenericClusterObjectSet) ClientObject() client.Object {
	return &a.ClusterObjectSet
}

func (a *GenericClusterObjectSet) GetConditions() []metav1.Condition {
	return a.Status.Conditions
}

func (a *GenericClusterObjectSet) IsAvailable() bool {
	return meta.IsStatusConditionTrue(
		a.Status.Conditions,
		corev1alpha1.ObjectSetAvailable,
	)
}

func (a *GenericClusterObjectSet) GetPhases() []corev1alpha1.ObjectSetTemplatePhase {
	return a.Spec.Phases
}

func (a *GenericClusterObjectSet) GetRevision() int64 {
	return a.Status.Revision
}

func (a *GenericClusterObjectSet) GetGeneration() int64 {
	return a.Generation
}

func (a *GenericClusterObjectSet) IsArchived() bool {
	return a.Spec.LifecycleState == corev1alpha1.ObjectSetLifecycleStateArchived
}

func (a *GenericClusterObjectSet) IsStatusPaused() bool {
	return meta.IsStatusConditionTrue(
		a.Status.Conditions,
		corev1alpha1.ObjectSetPaused,
	)
}

func (a *GenericClusterObjectSet) SetPaused() {
	a.Spec.LifecycleState = corev1alpha1.ObjectSetLifecycleStatePaused
}

func (a *GenericClusterObjectSet) IsSpecPaused() bool {
	return a.Spec.LifecycleState == corev1alpha1.ObjectSetLifecycleStatePaused
}

func (a *GenericClusterObjectSet) GetActivelyReconciledObjects() []objectIdentifier {
	if a.IsArchived() {
		// If an objectset is archived, it doesnt actively
		// reconcile anything, we just return an empty list
		return nil
	}

	if a.Status.ControllerOf == nil {
		// ActivelyReconciledObjects status is not reported yet
		return nil
	}

	res := make([]objectIdentifier, len(a.Status.ControllerOf))
	for i, reconciledObj := range a.Status.ControllerOf {
		currentObj := objectSetObjectIdentifier{
			kind:      reconciledObj.Kind,
			group:     reconciledObj.Group,
			name:      reconciledObj.Name,
			namespace: reconciledObj.Namespace,
		}
		res[i] = currentObj
	}
	return res
}

func (a *GenericClusterObjectSet) GetObjects() ([]objectIdentifier, error) {
	objects := utils.GetObjectsFromPhases(a.Spec.Phases)
	result := make([]objectIdentifier, len(objects))
	for i := range objects {
		unstructuredObj := objects[i].Object
		var objNamespace string
		if len(unstructuredObj.GetNamespace()) == 0 {
			objNamespace = a.Namespace
		} else {
			objNamespace = unstructuredObj.GetNamespace()
		}

		result[i] = objectSetObjectIdentifier{
			name:      unstructuredObj.GetName(),
			namespace: objNamespace,
			group:     unstructuredObj.GroupVersionKind().Group,
			kind:      unstructuredObj.GroupVersionKind().Kind,
		}
	}
	return result, nil
}

func (a *GenericClusterObjectSet) SetPausedByParent() {
	a.Annotations[pausedByParentAnnotation] = pausedByParentTrue
	a.Spec.LifecycleState = corev1alpha1.ObjectSetLifecycleStatePaused
}

func (a *GenericClusterObjectSet) SetActiveByParent() {
<<<<<<< HEAD
	a.Annotations[pausedByParentAnnotation] = pausedByParentFalse
=======
	delete(a.Annotations, pausedByParentAnnotation)
>>>>>>> bcf71faa
	a.Spec.LifecycleState = corev1alpha1.ObjectSetLifecycleStateActive
}

func (a *GenericClusterObjectSet) GetPausedByParent() bool {
	return a.Spec.LifecycleState == corev1alpha1.ObjectSetLifecycleStatePaused &&
		a.Annotations[pausedByParentAnnotation] == pausedByParentTrue
}

type objectSetsByRevisionAscending []genericObjectSet

func (a objectSetsByRevisionAscending) Len() int      { return len(a) }
func (a objectSetsByRevisionAscending) Swap(i, j int) { a[i], a[j] = a[j], a[i] }
func (a objectSetsByRevisionAscending) Less(i, j int) bool {
	iObj := a[i]
	jObj := a[j]

	return iObj.GetRevision() < jObj.GetRevision()
}<|MERGE_RESOLUTION|>--- conflicted
+++ resolved
@@ -15,10 +15,6 @@
 const (
 	pausedByParentAnnotation = "package-operator.run/paused-by-parent"
 	pausedByParentTrue       = "true"
-<<<<<<< HEAD
-	pausedByParentFalse      = "false"
-=======
->>>>>>> bcf71faa
 )
 
 type genericObjectSet interface {
@@ -219,11 +215,7 @@
 }
 
 func (a *GenericObjectSet) SetActiveByParent() {
-<<<<<<< HEAD
-	a.Annotations[pausedByParentAnnotation] = pausedByParentFalse
-=======
 	delete(a.Annotations, pausedByParentAnnotation)
->>>>>>> bcf71faa
 	a.Spec.LifecycleState = corev1alpha1.ObjectSetLifecycleStateActive
 }
 
@@ -359,11 +351,7 @@
 }
 
 func (a *GenericClusterObjectSet) SetActiveByParent() {
-<<<<<<< HEAD
-	a.Annotations[pausedByParentAnnotation] = pausedByParentFalse
-=======
 	delete(a.Annotations, pausedByParentAnnotation)
->>>>>>> bcf71faa
 	a.Spec.LifecycleState = corev1alpha1.ObjectSetLifecycleStateActive
 }
 
