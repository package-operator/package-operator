package objectdeployments

import (
	"context"
	"fmt"

	"k8s.io/apimachinery/pkg/api/meta"
	metav1 "k8s.io/apimachinery/pkg/apis/meta/v1"
	ctrl "sigs.k8s.io/controller-runtime"
	"sigs.k8s.io/controller-runtime/pkg/client"

	corev1alpha1 "package-operator.run/apis/core/v1alpha1"
	"package-operator.run/internal/controllers"
)

type objectSetReconciler struct {
	client                      client.Client
	listObjectSetsForDeployment listObjectSetsForDeploymentFn
	reconcilers                 []objectSetSubReconciler
}

type objectSetSubReconciler interface {
	Reconcile(
		ctx context.Context, currentObjectSet genericObjectSet,
		prevObjectSets []genericObjectSet, objectDeployment objectDeploymentAccessor,
	) (ctrl.Result, error)
}

type listObjectSetsForDeploymentFn func(
	ctx context.Context, objectDeployment objectDeploymentAccessor,
) ([]genericObjectSet, error)

func (o *objectSetReconciler) Reconcile(
	ctx context.Context, objectDeployment objectDeploymentAccessor,
) (ctrl.Result, error) {
	objectSets, err := o.listObjectSetsForDeployment(ctx, objectDeployment)
	if err != nil {
		return ctrl.Result{}, fmt.Errorf("listing objectsets under deployment errored: %w", err)
	}

	// Delay any action until all ObjectSets under management report .status.revision
	for _, objectSet := range objectSets {
		if objectSet.GetRevision() == 0 {
			return ctrl.Result{}, nil
		}
	}

	// objectSets is already sorted ascending by .status.revision
	// check if the latest revision is up-to-date, by comparing their hash.
	var (
		currentObjectSet genericObjectSet
		prevObjectSets   []genericObjectSet
	)
	if len(objectSets) > 0 {
		maybeCurrentObjectSet := objectSets[len(objectSets)-1]
		annotations := maybeCurrentObjectSet.ClientObject().GetAnnotations()
		if annotations != nil {
			if hash, ok := annotations[ObjectSetHashAnnotation]; ok &&
				hash == objectDeployment.GetStatusTemplateHash() {
				currentObjectSet = maybeCurrentObjectSet
				prevObjectSets = objectSets[0 : len(objectSets)-1] // previous is everything excluding current
			}
		}
	}
	if currentObjectSet == nil {
		// all ObjectSets are outdated.
		prevObjectSets = objectSets
	}

	for _, objectSet := range objectSets {
		if objectSet.IsArchived() {
			continue
		}

		// The pause value in the ObjectDeployment controls the pause value in ObjectSet.
		// Update only when the values differ.
		if objectDeployment.GetSpecPaused() != objectSet.GetPausedByParent() {
<<<<<<< HEAD
			if objectDeployment.GetSpecPaused() {
				objectSet.SetPausedByParent()
			} else {
				objectSet.SetActiveByParent()
			}

			if err = o.client.Update(ctx, objectSet.ClientObject()); err != nil {
				return ctrl.Result{}, fmt.Errorf("failed to unpause objectset: %w", err)
=======
			var pauseChangeMsg string
			if objectDeployment.GetSpecPaused() {
				objectSet.SetPausedByParent()
				pauseChangeMsg = "pause"
			} else {
				objectSet.SetActiveByParent()
				pauseChangeMsg = "unpause"
			}

			if err = o.client.Update(ctx, objectSet.ClientObject()); err != nil {
				return ctrl.Result{}, fmt.Errorf("failed to %s objectset: %w", pauseChangeMsg, err)
>>>>>>> bcf71faa
			}
		}
	}

	// Skip subreconcilers when paused
	if objectDeployment.GetSpecPaused() {
		o.setObjectDeploymentStatus(ctx, currentObjectSet, prevObjectSets, objectDeployment)
		return ctrl.Result{}, nil
	}

	var (
		res              ctrl.Result
		subReconcilerErr error
	)

	for _, reconciler := range o.reconcilers {
		res, subReconcilerErr = reconciler.Reconcile(ctx, currentObjectSet, prevObjectSets, objectDeployment)
		if subReconcilerErr != nil || !res.IsZero() {
			break
		}
	}

	if subReconcilerErr != nil || !res.IsZero() {
		return res, subReconcilerErr
	}
	o.setObjectDeploymentStatus(ctx, currentObjectSet, prevObjectSets, objectDeployment)
	return ctrl.Result{}, nil
}

// Does current objectset exist?
// N -> ObjectDeployment Progressing = True / Is a previous objectset available?
// __Y -> ObjectDeployment Available = True
// __N -> ObjectDeployment Available = False
// Y -> Is current objectset successful?
// __N -> ObjectDeployment Progressing = True / Is a previous objectset available?
// ____Y -> ObjectDeployment Available = True
// ____N -> ObjectDeployment Available = False
// __Y -> ObjectDeployment Progressing = False / Is current objectset available?
// ____N -> Is a previous objectset available?
// ______Y -> ObjectDeployment Available = True
// ______N -> ObjectDeployment Available = False
// ____Y -> ObjectDeployment Available = True.
func (o *objectSetReconciler) setObjectDeploymentStatus(ctx context.Context,
	currentObjectSet genericObjectSet,
	prevObjectSets []genericObjectSet,
	objectDeployment objectDeploymentAccessor,
) {
	if currentObjectSet == nil {
		objectDeployment.SetStatusConditions(
			newProgressingCondition(
				metav1.ConditionTrue,
				progressingReasonProgressing,
				"Progressing to a new ObjectSet.",
				objectDeployment.ClientObject().GetGeneration(),
			),
			conditionFromPreviousObjectSets(objectDeployment.GetGeneration(), prevObjectSets...),
		)
		if len(prevObjectSets) > 0 {
			objectDeployment.SetStatusRevision(prevObjectSets[0].GetRevision())
		}
		return
	}

	objectDeployment.SetStatusRevision(currentObjectSet.GetRevision())

	// map conditions
	// -> copy mapped status conditions
	controllers.DeleteMappedConditions(ctx, objectDeployment.GetConditions())
	controllers.MapConditions(
		ctx,
		currentObjectSet.ClientObject().GetGeneration(), currentObjectSet.GetConditions(),
		objectDeployment.ClientObject().GetGeneration(), objectDeployment.GetConditions(),
	)

	if !meta.IsStatusConditionTrue(currentObjectSet.GetConditions(), corev1alpha1.ObjectSetSucceeded) {
		var conds []metav1.Condition

		msg := "Latest Revision Status Unknown"

		availableCond := meta.FindStatusCondition(currentObjectSet.GetConditions(), corev1alpha1.ObjectSetAvailable)
		if availableCond != nil {
			if availableCond.Status == metav1.ConditionFalse {
				conds = append(conds, conditionFromPreviousObjectSets(objectDeployment.GetGeneration(), prevObjectSets...))

				msg = "Latest Revision is Unavailable: " + availableCond.Message
			} else {
				msg = "Latest Revision is Available: pending success delay period"
			}
		}

		conds = append(conds, newProgressingCondition(
			metav1.ConditionTrue,
			progressingReasonLatestRevPendingSuccess,
			msg,
			objectDeployment.ClientObject().GetGeneration(),
		))

		objectDeployment.SetStatusConditions(conds...)

		return
	}

	// Latest revision succeeded, so we are no longer progressing.
	objectDeployment.SetStatusConditions(
		newProgressingCondition(
			metav1.ConditionFalse,
			progressingReasonIdle,
			"Update concluded.",
			objectDeployment.GetGeneration(),
		),
	)

	if !currentObjectSet.IsAvailable() {
		objectDeployment.SetStatusConditions(
			conditionFromPreviousObjectSets(objectDeployment.GetGeneration(), prevObjectSets...),
		)

		return
	}

	// Latest objectset revision is also available
	objectDeployment.SetStatusConditions(
		newAvailableCondition(
			metav1.ConditionTrue,
			availableReasonAvailable,
			"Latest Revision is Available.",
			objectDeployment.GetGeneration(),
		),
	)

	controllerOf := make([]corev1alpha1.ControlledObjectReference, 0, len(prevObjectSets)+1)
	for _, os := range prevObjectSets {
		controllerOf = append(controllerOf, getControlledObjRef(os))
	}
	controllerOf = append(controllerOf, getControlledObjRef(currentObjectSet))

	objectDeployment.SetStatusControllerOf(controllerOf)

	updatePausedStatus(currentObjectSet, objectDeployment)
}

func getControlledObjRef(os genericObjectSet) corev1alpha1.ControlledObjectReference {
	obj := os.ClientObject()
	return corev1alpha1.ControlledObjectReference{
		Kind:      obj.GetObjectKind().GroupVersionKind().Kind,
		Group:     obj.GetObjectKind().GroupVersionKind().Group,
		Name:      obj.GetName(),
		Namespace: obj.GetNamespace(),
	}
}

func conditionFromPreviousObjectSets(generation int64, prevObjectSets ...genericObjectSet) metav1.Condition {
	found, rev := findAvailableRevision(prevObjectSets...)
	if !found {
		return newAvailableCondition(
			metav1.ConditionFalse,
			availableReasonObjectSetUnready,
			"No ObjectSet is available.",
			generation,
		)
	}

	return newAvailableCondition(
		metav1.ConditionTrue,
		availableReasonAvailable,
		fmt.Sprintf("Previous Revision '%s' is still Available.", rev),
		generation,
	)
}

func findAvailableRevision(objectSets ...genericObjectSet) (bool, string) {
	for _, os := range objectSets {
		availableCond := meta.FindStatusCondition(os.GetConditions(), corev1alpha1.ObjectSetAvailable)
		if availableCond == nil {
			continue
		}

		var (
			available = availableCond.Status == metav1.ConditionTrue
			currGen   = availableCond.ObservedGeneration == os.ClientObject().GetGeneration()
		)

		if available && currGen {
			return true, os.ClientObject().GetName()
		}
	}

	return false, ""
}

func updatePausedStatus(currentObjectSet genericObjectSet, objectDeployment objectDeploymentAccessor) {
	pausedCond := meta.FindStatusCondition(currentObjectSet.GetConditions(), corev1alpha1.ObjectSetPaused)
	if pausedCond != nil && pausedCond.Status == metav1.ConditionTrue {
		objectDeployment.SetStatusConditions(
			newPausedCondition(
				metav1.ConditionTrue,
				pausedReasonPaused,
				"Latest revision is paused: "+pausedCond.Message,
				objectDeployment.GetGeneration(),
			),
		)
	} else {
		objectDeployment.RemoveStatusConditions(corev1alpha1.ObjectDeploymentPaused)
	}
}

func newAvailableCondition(
	status metav1.ConditionStatus, reason availableReason, msg string, generation int64,
) metav1.Condition {
	return metav1.Condition{
		Type:               corev1alpha1.ObjectDeploymentAvailable,
		Status:             status,
		Reason:             reason.String(),
		Message:            msg,
		ObservedGeneration: generation,
	}
}

type availableReason string

func (r availableReason) String() string {
	return string(r)
}

const (
	availableReasonAvailable        availableReason = "Available"
	availableReasonObjectSetUnready availableReason = "ObjectSetUnready"
)

func newProgressingCondition(
	status metav1.ConditionStatus, reason progressingReason, msg string, generation int64,
) metav1.Condition {
	return metav1.Condition{
		Type:               corev1alpha1.ObjectDeploymentProgressing,
		Status:             status,
		Reason:             reason.String(),
		Message:            msg,
		ObservedGeneration: generation,
	}
}

type progressingReason string

func (r progressingReason) String() string {
	return string(r)
}

const (
	progressingReasonIdle                    progressingReason = "Idle"
	progressingReasonLatestRevPendingSuccess progressingReason = "LatestRevisionPendingSuccess"
	progressingReasonProgressing             progressingReason = "Progressing"
)

type pausedReason string

func (r pausedReason) String() string {
	return string(r)
}

const (
<<<<<<< HEAD
	pausedReasonPaused = "Paused"
=======
	pausedReasonPaused pausedReason = "Paused"
>>>>>>> bcf71faa
)

func newPausedCondition(
	status metav1.ConditionStatus, reason pausedReason, msg string, generation int64,
) metav1.Condition {
	return metav1.Condition{
		Type:               corev1alpha1.ObjectDeploymentPaused,
		Status:             status,
		Reason:             reason.String(),
		Message:            msg,
		ObservedGeneration: generation,
	}
}<|MERGE_RESOLUTION|>--- conflicted
+++ resolved
@@ -75,16 +75,6 @@
 		// The pause value in the ObjectDeployment controls the pause value in ObjectSet.
 		// Update only when the values differ.
 		if objectDeployment.GetSpecPaused() != objectSet.GetPausedByParent() {
-<<<<<<< HEAD
-			if objectDeployment.GetSpecPaused() {
-				objectSet.SetPausedByParent()
-			} else {
-				objectSet.SetActiveByParent()
-			}
-
-			if err = o.client.Update(ctx, objectSet.ClientObject()); err != nil {
-				return ctrl.Result{}, fmt.Errorf("failed to unpause objectset: %w", err)
-=======
 			var pauseChangeMsg string
 			if objectDeployment.GetSpecPaused() {
 				objectSet.SetPausedByParent()
@@ -96,7 +86,6 @@
 
 			if err = o.client.Update(ctx, objectSet.ClientObject()); err != nil {
 				return ctrl.Result{}, fmt.Errorf("failed to %s objectset: %w", pauseChangeMsg, err)
->>>>>>> bcf71faa
 			}
 		}
 	}
@@ -357,11 +346,7 @@
 }
 
 const (
-<<<<<<< HEAD
-	pausedReasonPaused = "Paused"
-=======
 	pausedReasonPaused pausedReason = "Paused"
->>>>>>> bcf71faa
 )
 
 func newPausedCondition(
