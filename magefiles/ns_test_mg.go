//go:build mage

package main

// This file can't be named ns_test.go because go then thinks this is test code.

import (
	"context"
	"fmt"
	"os"
	"strings"

	"github.com/magefile/mage/mg"
	"github.com/magefile/mage/sh"
)

type Test mg.Namespace

// Runs linters.
func (Test) FixLint() { mg.SerialDeps(Test.GolangCILintFix, Test.GoModTidy) }
func (Test) Lint()    { mg.SerialDeps(Test.GolangCILint) }

func (Test) GolangCILint() {
	// Generate.All ensures code generators are re-triggered.
	mg.Deps(Generate.All, Dependency.GolangciLint)
	must(sh.RunV("golangci-lint", "run", "./...", "--deadline=15m"))
	must(sh.RunV("golangci-lint", "run", "./apis/...", "--deadline=15m"))
	must(sh.RunV("golangci-lint", "run", "./pkg/...", "--deadline=15m"))
}

func (Test) GolangCILintFix() {
	// Generate.All ensures code generators are re-triggered.
	mg.Deps(Generate.All, Dependency.GolangciLint)
	must(sh.RunV("golangci-lint", "run", "./...", "--deadline=15m", "--fix"))
}

func (Test) GoModTidy() {
	// Generate.All ensures code generators are re-triggered.
	mg.Deps(Generate.All)
	must(sh.RunV("go", "mod", "tidy"))
}

func (Test) ValidateGitClean() {
	// Generate.All ensures code generators are re-triggered.
	mg.Deps(Generate.All)

	o, err := sh.Output("git", "status", "--porcelain")
	must(err)

	if len(o) != 0 {
		panic("Repo is dirty! Probably because gofmt or make generate touched something...")
	}
}

// Runs unittests.
<<<<<<< HEAD
func (t Test) Unit() {
	t.unit(false)
}

// Runs unittests and stops on first failed test. Convenient for developing.
func (t Test) UnitFailFast() {
	t.unit(true)
}

func (Test) unit(failfast bool) {
	failfastFlag := ""
	if failfast {
		failfastFlag = "-failfast"
	}

	testCmd := fmt.Sprintf(
		`set -o pipefail; go test %s -coverprofile="%s" -race -test.v ./internal/... ./cmd/... ./apis/... | tee "%s"`,
		failfastFlag,
		locations.UnitTestCoverageReport(),
		locations.UnitTestStdOut(),
=======
func (Test) Unit() {
	testCmd := fmt.Sprintf(
		"set -o pipefail; go test -coverprofile=%s -race -test.v ./... ./pkg/... ./apis/... | tee %s",
		locations.UnitTestCoverageReport(), locations.UnitTestStdOut(),
>>>>>>> a122589d
	)

	// cgo needed to enable race detector -race
	testErr := sh.RunWithV(map[string]string{"CGO_ENABLED": "1"}, "bash", "-c", testCmd)
	must(sh.RunV("bash", "-c", "set -o pipefail; cat "+locations.UnitTestStdOut()+" | go tool test2json > "+locations.UnitTestExecReport()))
	must(testErr)
}

// Runs the given integration suite(s) as given by the first
// positional argument. The options are 'all', 'all-local',
// 'kubectl-package', 'package-operator', and
// 'package-operator-local'.
func (t Test) Integration(ctx context.Context, suite string) {
	var testFns []any

	switch strings.ToLower(strings.TrimSpace(suite)) {
	case "all":
		testFns = append(testFns,
			mg.F(t.packageOperatorIntegration, ""),
			t.kubectlPackageIntegration,
		)
	case "all-local":
		testFns = append(testFns,
			Dev.Integration,
			t.kubectlPackageIntegration,
		)
	case "kubectl-package":
		testFns = append(testFns,
			t.kubectlPackageIntegration,
		)
	case "package-operator":
		testFns = append(testFns,
			mg.F(t.packageOperatorIntegration, ""),
		)
	case "package-operator-local":
		testFns = append(testFns,
			Dev.Integration,
		)
	default:
		panic(fmt.Sprintf("unknown test suite: %s", suite))
	}

	mg.CtxDeps(
		ctx,
		testFns...,
	)
}

// Runs PKO integration tests against whatever cluster your KUBECONFIG is pointing at.
// Also allows specifying only sub tests to run e.g. ./mage test:packageoperatorintegrationrun TestPackage_success
func (t Test) PackageOperatorIntegrationRun(ctx context.Context, filter string) {
	t.packageOperatorIntegration(ctx, filter)
}

func (Test) packageOperatorIntegration(ctx context.Context, filter string) {
	os.Setenv("PKO_TEST_SUCCESS_PACKAGE_IMAGE", locations.ImageURL("test-stub-package", false))
	os.Setenv("PKO_TEST_STUB_IMAGE", locations.ImageURL("test-stub", false))
	if len(os.Getenv("PKO_TEST_LATEST_BOOTSTRAP_JOB")) == 0 {
		os.Setenv("PKO_TEST_LATEST_BOOTSTRAP_JOB", defaultPKOLatestBootstrapJob)
	}

	// count=1 will force a new run, instead of using the cache
	args := []string{
		"test", "-v", "-failfast", "-count=1", "-timeout=20m", "-coverpkg=./...,./apis/...,./pkg/...", "--tags=integration",
		fmt.Sprintf("-coverprofile=%s", locations.PKOIntegrationTestCoverageReport()),
	}
	if len(filter) > 0 {
		args = append(args, "-run", filter)
	}
	args = append(args, "./integration/package-operator/...")

	testErr := sh.Run("go", args...)

	devEnv := locations.DevEnvNoInit()

	// always export logs
	if devEnv != nil {
		args := []string{"export", "logs", locations.IntegrationTestLogs(), "--name", clusterName}
		if err := devEnv.RunKindCommand(ctx, os.Stdout, os.Stderr, args...); err != nil {
			logger.Error(err, "exporting logs")
		}
	}

	if testErr != nil {
		panic(testErr)
	}
}

func (Test) kubectlPackageIntegration() {
	tmp, err := os.MkdirTemp("", "kubectl-package-integration-cov-*")
	if err != nil {
		panic(err)
	}

	defer os.RemoveAll(tmp)

	env := map[string]string{
		"GOCOVERDIR": tmp,
	}

	args := []string{"test", "-v", "-failfast", "-count=1", "-timeout=5m", "--tags=integration", "./integration/kubectl-package/..."}
	_, isCI := os.LookupEnv("CI")
	if isCI {
		// test output in json format
		args = append(args, "-json", " > "+locations.PluginIntegrationTestExecReport())
	}

	if err := sh.RunWith(env, "go", args...); err != nil {
		panic(err)
	}

	covArgs := []string{
		"tool", "covdata", "textfmt",
		"-i", tmp,
		"-o", locations.PluginIntegrationTestCoverageReport(),
	}
	if err := sh.Run("go", covArgs...); err != nil {
		panic(err)
	}
}<|MERGE_RESOLUTION|>--- conflicted
+++ resolved
@@ -53,7 +53,6 @@
 }
 
 // Runs unittests.
-<<<<<<< HEAD
 func (t Test) Unit() {
 	t.unit(false)
 }
@@ -70,17 +69,11 @@
 	}
 
 	testCmd := fmt.Sprintf(
-		`set -o pipefail; go test %s -coverprofile="%s" -race -test.v ./internal/... ./cmd/... ./apis/... | tee "%s"`,
+		`set -o pipefail; go test %s -coverprofile="%s" -race -test.v ./... ./pkg/... ./apis/... | tee "%s"`,
 		failfastFlag,
 		locations.UnitTestCoverageReport(),
 		locations.UnitTestStdOut(),
-=======
-func (Test) Unit() {
-	testCmd := fmt.Sprintf(
-		"set -o pipefail; go test -coverprofile=%s -race -test.v ./... ./pkg/... ./apis/... | tee %s",
-		locations.UnitTestCoverageReport(), locations.UnitTestStdOut(),
->>>>>>> a122589d
-	)
+  )
 
 	// cgo needed to enable race detector -race
 	testErr := sh.RunWithV(map[string]string{"CGO_ENABLED": "1"}, "bash", "-c", testCmd)
